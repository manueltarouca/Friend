--- conflicted
+++ resolved
@@ -62,11 +62,8 @@
     git:
       url: https://github.com/Telosnex/fonnx.git
       ref: main
-<<<<<<< HEAD
+  expandable_text: ^2.3.0
   nordic_dfu: ^6.1.4+hotfix
-=======
-  expandable_text: ^2.3.0
->>>>>>> 9030ec6c
 
 dependency_overrides:
   http: ^1.2.1
