import json
import re
import os
from datetime import datetime, timezone
from typing import List, Optional

import tiktoken
from langchain.schema import (
    HumanMessage,
    SystemMessage,
    AIMessage,
)
from langchain_core.output_parsers import PydanticOutputParser
from langchain_core.prompts import ChatPromptTemplate
from langchain_openai import ChatOpenAI, OpenAIEmbeddings
from pydantic import BaseModel, Field, ValidationError

from database.redis_db import add_filter_category_item
from models.app import App
from models.chat import Message, MessageSender
from models.facts import Fact, FactCategory
from models.memory import Structured, MemoryPhoto, CategoryEnum, Memory
from models.plugin import Plugin
from models.transcript_segment import TranscriptSegment
from models.trend import TrendEnum, ceo_options, company_options, software_product_options, hardware_product_options, \
    ai_product_options, TrendType
from utils.memories.facts import get_prompt_facts
from utils.prompts import extract_facts_prompt, extract_learnings_prompt

llm_mini = ChatOpenAI(model='gpt-4o-mini')
llm_mini_stream = ChatOpenAI(model='gpt-4o-mini', streaming=True)
llm_large = ChatOpenAI(model='o1-preview')
llm_large_stream = ChatOpenAI(model='o1-preview', streaming=True, temperature=1)
llm_medium = ChatOpenAI(model='gpt-4o')
llm_medium_stream = ChatOpenAI(model='gpt-4o', streaming=True)
llm_persona_mini_stream = ChatOpenAI(
    temperature=0.8,
    model="google/gemini-flash-1.5-8b",
    api_key=os.environ.get('OPENROUTER_API_KEY'),
    base_url="https://openrouter.ai/api/v1",
    default_headers={"X-Title": "Omi Chat"},
    streaming=True,
)
llm_persona_medium_stream = ChatOpenAI(
    temperature=0.8,
    model="anthropic/claude-3.5-sonnet",
    api_key=os.environ.get('OPENROUTER_API_KEY'),
    base_url="https://openrouter.ai/api/v1",
    default_headers={"X-Title": "Omi Chat"},
    streaming=True,
)
embeddings = OpenAIEmbeddings(model="text-embedding-3-large")
parser = PydanticOutputParser(pydantic_object=Structured)

encoding = tiktoken.encoding_for_model('gpt-4')


def num_tokens_from_string(string: str) -> int:
    """Returns the number of tokens in a text string."""
    num_tokens = len(encoding.encode(string))
    return num_tokens


# TODO: include caching layer, redis


# **********************************************
# ************* MEMORY PROCESSING **************
# **********************************************

class DiscardMemory(BaseModel):
    discard: bool = Field(description="If the memory should be discarded or not")


class SpeakerIdMatch(BaseModel):
    speaker_id: int = Field(description="The speaker id assigned to the segment")


def should_discard_memory(transcript: str) -> bool:
    if len(transcript.split(' ')) > 100:
        return False

    parser = PydanticOutputParser(pydantic_object=DiscardMemory)
    prompt = ChatPromptTemplate.from_messages([
        '''
    You will be given a conversation transcript, and your task is to determine if the conversation is worth storing as a memory or not.
    It is not worth storing if there are no interesting topics, facts, or information, in that case, output discard = True.

    Transcript: ```{transcript}```

    {format_instructions}'''.replace('    ', '').strip()
    ])
    chain = prompt | llm_mini | parser
    try:
        response: DiscardMemory = chain.invoke({
            'transcript': transcript.strip(),
            'format_instructions': parser.get_format_instructions(),
        })
        return response.discard

    except Exception as e:
        print(f'Error determining memory discard: {e}')
        return False


def get_transcript_structure(transcript: str, started_at: datetime, language_code: str, tz: str) -> Structured:
    prompt = ChatPromptTemplate.from_messages([(
        'system',
        '''You are an expert conversation analyzer. Your task is to analyze the conversation and provide structure and clarity to the recording transcription of a conversation.
        The conversation language is {language_code}. Use the same language {language_code} for your response.

        For the title, use the main topic of the conversation.
        For the overview, condense the conversation into a summary with the main topics discussed, make sure to capture the key points and important details from the conversation.
        For the action items, include a list of commitments, specific tasks or actionable steps from the conversation that the user is planning to do or has to do on that specific day or in future. Remember the speaker is busy so this has to be very efficient and concise, otherwise they might miss some critical tasks. Specify which speaker is responsible for each action item.
        For the category, classify the conversation into one of the available categories.
        For Calendar Events, include a list of events extracted from the conversation, that the user must have on his calendar. For date context, this conversation happened on {started_at}. {tz} is the user's timezone, convert it to UTC and respond in UTC.

        Transcript: ```{transcript}```

        {format_instructions}'''.replace('    ', '').strip()
    )])
    chain = prompt | ChatOpenAI(model='gpt-4o') | parser

    response = chain.invoke({
        'transcript': transcript.strip(),
        'format_instructions': parser.get_format_instructions(),
        'language_code': language_code,
        'started_at': started_at.isoformat(),
        'tz': tz,
    })

    for event in (response.events or []):
        if event.duration > 180:
            event.duration = 180
        event.created = False
    return response


def get_plugin_result(transcript: str, plugin: Plugin) -> str:
    prompt = f'''
    Your are an AI with the following characteristics:
    Name: ${plugin.name},
    Description: ${plugin.description},
    Task: ${plugin.memory_prompt}

    Note: It is possible that the conversation you are given, has nothing to do with your task, \
    in that case, output an empty string. (For example, you are given a business conversation, but your task is medical analysis)

    Conversation: ```{transcript.strip()}```,

    Make sure to be concise and clear.
    '''

    response = llm_mini.invoke(prompt)
    content = response.content.replace('```json', '').replace('```', '')
    if len(content) < 5:
        return ''
    return content


# **************************************
# ************* OPENGLASS **************
# **************************************

def summarize_open_glass(photos: List[MemoryPhoto]) -> Structured:
    photos_str = ''
    for i, photo in enumerate(photos):
        photos_str += f'{i + 1}. "{photo.description}"\n'
    prompt = f'''The user took a series of pictures from his POV, generated a description for each photo, and wants to create a memory from them.

      For the title, use the main topic of the scenes.
      For the overview, condense the descriptions into a brief summary with the main topics discussed, make sure to capture the key points and important details.
      For the category, classify the scenes into one of the available categories.

      Photos Descriptions: ```{photos_str}```
      '''.replace('    ', '').strip()
    return llm_mini.with_structured_output(Structured).invoke(prompt)


# **************************************************
# ************* EXTERNAL INTEGRATIONS **************
# **************************************************


def summarize_experience_text(text: str) -> Structured:
    prompt = f'''The user sent a text of their own experiences or thoughts, and wants to create a memory from it.

      For the title, use the main topic of the experience or thought.
      For the overview, condense the descriptions into a brief summary with the main topics discussed, make sure to capture the key points and important details.
      For the category, classify the scenes into one of the available categories.

      Text: ```{text}```
      '''.replace('    ', '').strip()
    return llm_mini.with_structured_output(Structured).invoke(prompt)


def get_memory_summary(uid: str, memories: List[Memory]) -> str:
    user_name, facts_str = get_prompt_facts(uid)

    conversation_history = Memory.memories_to_string(memories)

    prompt = f"""
    You are an experienced mentor, that helps people achieve their goals and improve their lives.
    You are advising {user_name} right now, {facts_str}

    The following are a list of {user_name}'s conversations from today, with the transcripts and a slight summary of each, that {user_name} had during his day.
    {user_name} wants to get a summary of the key action items {user_name} has to take based on today's conversations.

    Remember {user_name} is busy so this has to be very efficient and concise.
    Respond in at most 50 words.

    Output your response in plain text, without markdown. No newline character and only use numbers for the action items.
    ```
    ${conversation_history}
    ```
    """.replace('    ', '').strip()
    # print(prompt)
    return llm_mini.invoke(prompt).content


def generate_embedding(content: str) -> List[float]:
    return embeddings.embed_documents([content])[0]


# ****************************************
# ************* CHAT BASICS **************
# ****************************************
def initial_chat_message(uid: str, plugin: Optional[App] = None, prev_messages_str: str = '') -> str:
    user_name, facts_str = get_prompt_facts(uid)
    if plugin is None:
        prompt = f"""
You are 'Friend', a friendly and helpful assistant who aims to make {user_name}'s life better 10x.
You know the following about {user_name}: {facts_str}.

{prev_messages_str}

Compose {"an initial" if not prev_messages_str else "a follow-up"} message to {user_name} that fully embodies your friendly and helpful personality. Use warm and cheerful language, and include light humor if appropriate. The message should be short, engaging, and make {user_name} feel welcome. Do not mention that you are an assistant or that this is an initial message; just {"start" if not prev_messages_str else "continue"} the conversation naturally, showcasing your personality.
"""
    else:
        prompt = f"""
You are '{plugin.name}', {plugin.chat_prompt}.
You know the following about {user_name}: {facts_str}.

{prev_messages_str}

As {plugin.name}, fully embrace your personality and characteristics in your {"initial" if not prev_messages_str else "follow-up"} message to {user_name}. Use language, tone, and style that reflect your unique personality traits. {"Start" if not prev_messages_str else "Continue"} the conversation naturally with a short, engaging message that showcases your personality and humor, and connects with {user_name}. Do not mention that you are an AI or that this is an initial message.
"""
    prompt = prompt.strip()
    return llm_mini.invoke(prompt).content


def initial_persona_chat_message(uid: str, app: Optional[App] = None, messages: List[Message] = []) -> str:
    print("initial_persona_chat_message")
    chat_messages = [SystemMessage(content=app.persona_prompt)]
    for msg in messages:
        if msg.sender == MessageSender.ai:
            chat_messages.append(AIMessage(content=msg.text))
        else:
            chat_messages.append(HumanMessage(content=msg.text))
    llm_call = llm_persona_mini_stream
    if app.is_influencer:
        llm_call = llm_persona_medium_stream
    return llm_call.invoke(chat_messages).content


# *********************************************
# ************* RETRIEVAL + CHAT **************
# *********************************************


class RequiresContext(BaseModel):
    value: bool = Field(description="Based on the conversation, this tells if context is needed to respond")


class TopicsContext(BaseModel):
    topics: List[CategoryEnum] = Field(default=[], description="List of topics.")


class DatesContext(BaseModel):
    dates_range: List[datetime] = Field(default=[],
                                        examples=[['2024-12-23T00:00:00+07:00', '2024-12-23T23:59:00+07:00']],
                                        description="Dates range. (Optional)", )


def requires_context_v1(messages: List[Message]) -> bool:
    prompt = f'''
    Based on the current conversation your task is to determine whether the user is asking a question or a follow up question that requires context outside the conversation to be answered.
    Take as example: if the user is saying "Hi", "Hello", "How are you?", "Good morning", etc, the answer is False.

    Conversation History:
    {Message.get_messages_as_string(messages)}
    '''
    with_parser = llm_mini.with_structured_output(RequiresContext)
    response: RequiresContext = with_parser.invoke(prompt)
    try:
        return response.value
    except ValidationError:
        return False


def requires_context(question: str) -> bool:
    prompt = f'''
    Based on the current question your task is to determine whether the user is asking a question that requires context outside the conversation to be answered.
    Take as example: if the user is saying "Hi", "Hello", "How are you?", "Good morning", etc, the answer is False.

    User's Question:
    {question}
    '''
    with_parser = llm_mini.with_structured_output(RequiresContext)
    response: RequiresContext = with_parser.invoke(prompt)
    try:
        return response.value
    except ValidationError:
        return False


class IsAnOmiQuestion(BaseModel):
    value: bool = Field(description="If the message is an Omi/Friend related question")


def retrieve_is_an_omi_question_v1(messages: List[Message]) -> bool:
    prompt = f'''
    The user is using the chat functionality of an app known as Omi or Friend.
    Based on the current conversation your task is to determine if the user is asking a question about the way you work, or how to use you or the app.

    Questions like,
    - "How does it work?"
    - "What can you do?"
    - "How can I buy it"
    - "Where do I get it"
    - "How the chat works?"
    - ...

    Conversation History:
    {Message.get_messages_as_string(messages)}
    '''.replace('    ', '').strip()
    with_parser = llm_mini.with_structured_output(IsAnOmiQuestion)
    response: IsAnOmiQuestion = with_parser.invoke(prompt)
    try:
        return response.value
    except ValidationError:
        return False


def retrieve_is_an_omi_question_v2(messages: List[Message]) -> bool:
    prompt = f'''
    Task: Analyze the conversation to identify if the user is inquiring about the functionalities or usage of the app, Omi or Friend. Focus on detecting questions related to the app's operations or capabilities.

    Examples of User Questions:

    - "How does it work?"
    - "What can you do?"
    - "How can I buy it?"
    - "Where do I get it?"
    - "How does the chat function?"

    Instructions:

    1. Review the conversation history carefully.
    2. Determine if the user is asking about:
     - The operational aspects of the app.
     - How to utilize the app effectively.
     - Any specific features or purchasing options.

    Output: Clearly state if the user is asking a question related to the app's functionality or usage. If yes, specify the nature of the inquiry.

    Conversation Context:
    {Message.get_messages_as_string(messages)}
    '''.replace('    ', '').strip()
    with_parser = llm_mini.with_structured_output(IsAnOmiQuestion)
    response: IsAnOmiQuestion = with_parser.invoke(prompt)
    try:
        return response.value
    except ValidationError:
        return False


def retrieve_is_an_omi_question(question: str) -> bool:
    prompt = f'''
    Task: Analyze the question to identify if the user is inquiring about the functionalities or usage of the app, Omi or Friend. Focus on detecting questions related to the app's operations or capabilities.

    Examples of User Questions:

    - "How does it work?"
    - "What can you do?"
    - "How can I buy it?"
    - "Where do I get it?"
    - "How does the chat function?"

    Instructions:

    1. Review the question carefully.
    2. Determine if the user is asking about:
     - The operational aspects of the app.
     - How to utilize the app effectively.
     - Any specific features or purchasing options.

    Output: Clearly state if the user is asking a question related to the app's functionality or usage. If yes, specify the nature of the inquiry.

    User's Question:
    {question}
    '''.replace('    ', '').strip()
    with_parser = llm_mini.with_structured_output(IsAnOmiQuestion)
    response: IsAnOmiQuestion = with_parser.invoke(prompt)
    try:
        return response.value
    except ValidationError:
        return False


class IsFileQuestion(BaseModel):
    value: bool = Field(description="If the message is related to file/image")


def retrieve_is_file_question(question: str) -> bool:
    prompt = f'''
    Based on the current question, your task is to determine whether the user is referring to a file or an image that was just attached or mentioned earlier in the conversation.

    Examples where the answer is True:
    - "Can you process this file?"
    - "What do you think about the image I uploaded?"
    - "Can you extract text from the document?"

    Examples where the answer is False:
    - "How is the weather today?"
    - "Tell me a joke."
    - "What is the capital of France?"

    User's Question:
    {question}
    '''

    with_parser = llm_mini.with_structured_output(IsFileQuestion)
    response: IsFileQuestion = with_parser.invoke(prompt)
    try:
        return response.value
    except ValidationError:
        return False


def retrieve_context_topics(messages: List[Message]) -> List[str]:
    prompt = f'''
    Based on the current conversation an AI and a User are having, for the AI to answer the latest user messages, it needs context outside the conversation.

    Your task is to extract the correct and most accurate context in the conversation, to be used to retrieve more information.
    Provide a list of topics in which the current conversation needs context about, in order to answer the most recent user request.

    It is possible that the data needed is not related to a topic, in that case, output an empty list.

    Conversation:
    {Message.get_messages_as_string(messages)}
    '''.replace('    ', '').strip()
    with_parser = llm_mini.with_structured_output(TopicsContext)
    try:
        response: TopicsContext = with_parser.invoke(prompt)
        topics = list(map(lambda x: str(x.value).capitalize(), response.topics))
    except ValidationError:
        topics = [CategoryEnum.other.value.capitalize()]
    return topics


def retrieve_context_dates(messages: List[Message], tz: str) -> List[datetime]:
    prompt = f'''
    Based on the current conversation an AI and a User are having, for the AI to answer the latest user messages, it needs context outside the conversation.

    Your task is to to find the dates range in which the current conversation needs context about, in order to answer the most recent user request.

    For example, if the user request relates to "What did I do last week?", or "What did I learn yesterday", or "Who did I meet today?", the dates range should be provided.
    Other type of dates, like historical events, or future events, should be ignored and an empty list should be returned.

    For context, today is {datetime.now(timezone.utc).strftime('%Y-%m-%d')} in UTC. {tz} is the user's timezone, convert it to UTC and respond in UTC.

    Conversation:
    {Message.get_messages_as_string(messages)}
    '''.replace('    ', '').strip()
    with_parser = llm_mini.with_structured_output(DatesContext)
    response: DatesContext = with_parser.invoke(prompt)
    return response.dates_range


def retrieve_context_dates_by_question(question: str, tz: str) -> List[datetime]:
    prompt = f'''
    You MUST determine the appropriate date range in {tz} that provides context for answering the <question> provided.

    If the <question> does not reference a date or a date range, respond with an empty list: []

    Current date time in UTC: {datetime.now(timezone.utc).strftime('%Y-%m-%d %H:%M:%S')}

    <question>
    {question}
    </question>

    '''.replace('    ', '').strip()

    # print(prompt)
    # print(llm_mini.invoke(prompt).content)
    with_parser = llm_mini.with_structured_output(DatesContext)
    response: DatesContext = with_parser.invoke(prompt)
    return response.dates_range


def retrieve_context_dates_by_question_v3(question: str, tz: str) -> List[datetime]:
    prompt = f'''
    You MUST determine the appropriate date range in {tz} that provides context for answering the question provided.

    Current date time in UTC: {datetime.now(timezone.utc).strftime('%Y-%m-%d %H:%M:%S')}

    Question:
    ```
    {question}
    ```

    '''.replace('    ', '').strip()

    # print(prompt)
    # print(llm_mini.invoke(prompt).content)
    with_parser = llm_mini.with_structured_output(DatesContext)
    response: DatesContext = with_parser.invoke(prompt)
    return response.dates_range


def retrieve_context_dates_by_question_v2(question: str, tz: str) -> List[datetime]:
    prompt = f'''
    **Task:** Determine the appropriate date range in UTC that provides context for answering the question.

    **Instructions:**

     1. Current Date Reference: Utilize today's date, {datetime.now(timezone.utc).strftime('%Y-%m-%d')} in UTC. Note that the question is posed in the question timezone: {tz}.
     2. Scope of Inquiry: Disregard any queries concerning historical events or future projections. For such inquiries, return an empty list.
     3. Date Range Specification: Present the date range in UTC format.
     4. Response Format: Use the format [YYYY-MM-DDTHH:MM:SSZ, YYYY-MM-DDTHH:MM:SSZ].

    **Clarifications:**

    - "Today" refers to the current date.
    - "Tomorrow" indicates the day following today.
    - "Yesterday" signifies the day preceding today.
    - "Next week" starts on the upcoming Monday.

    **Examples:**

    - Example 1:

      - Today: 2024-12-20 in UTC
      - Question's timezone: America/Los_Angeles
      - Question: What memories were captured on December 18, 2024, that you would like recapped?
      - Answer: [2024-12-18T08:00:00Z, 2024-12-19T08:00:00Z]

    - Example 2:

      -Today: 2024-12-20 in UTC
      -Question's timezone: America/Los_Angeles
      -Question: What memories were captured on yesterday, that you would like recapped?
      -Answer: [2024-12-19T08:00:00Z, 2024-12-20T08:00:00Z]

    **Question's timezone:**
    ```
    {tz}
    ```

    **Question:**
    ```
    {question}
    ```
    '''.replace('    ', '').strip()

    # print(prompt)
    with_parser = llm_mini.with_structured_output(DatesContext)
    response: DatesContext = with_parser.invoke(prompt)
    return response.dates_range


def retrieve_context_dates_by_question_v1(question: str, tz: str) -> List[datetime]:
    prompt = f'''
    Task: Identify the relevant date range needed to provide context for answering the user's recent question.

    Instructions:

    1. Use the current date for reference, which is {datetime.now(timezone.utc).strftime('%Y-%m-%d')} in UTC. Convert the user's timezone, {tz}, to UTC and respond accordingly.

    2. Ignore requests related to historical or future events. For these, return an empty list.

    3. Provide the date range in UTC

    User's Question:
    {question}
    '''.replace('    ', '').strip()

    with_parser = llm_mini.with_structured_output(DatesContext)
    response: DatesContext = with_parser.invoke(prompt)
    return response.dates_range


class SummaryOutput(BaseModel):
    summary: str = Field(description="The extracted content, maximum 500 words.")


def chunk_extraction(segments: List[TranscriptSegment], topics: List[str]) -> str:
    content = TranscriptSegment.segments_as_string(segments)
    prompt = f'''
    You are an experienced detective, your task is to extract the key points of the conversation related to the topics you were provided.
    You will be given a conversation transcript of a low quality recording, and a list of topics.

    Include the most relevant information about the topics, people mentioned, events, locations, facts, phrases, and any other relevant information.
    It is possible that the conversation doesn't have anything related to the topics, in that case, output an empty string.

    Conversation:
    {content}

    Topics: {topics}
    '''
    with_parser = llm_mini.with_structured_output(SummaryOutput)
    response: SummaryOutput = with_parser.invoke(prompt)
    return response.summary


def _get_answer_simple_message_prompt(uid: str, messages: List[Message], plugin: Optional[Plugin] = None) -> str:
    conversation_history = Message.get_messages_as_string(
        messages, use_user_name_if_available=True, use_plugin_name_if_available=True
    )
    user_name, facts_str = get_prompt_facts(uid)

    plugin_info = ""
    if plugin:
        plugin_info = f"Your name is: {plugin.name}, and your personality/description is '{plugin.description}'.\nMake sure to reflect your personality in your response.\n"

    return f"""
    You are an assistant for engaging personal conversations.
    You are made for {user_name}, {facts_str}

    Use what you know about {user_name}, to continue the conversation, feel free to ask questions, share stories, or just say hi.
    {plugin_info}

    Conversation History:
    {conversation_history}

    Answer:
    """.replace('    ', '').strip()


def answer_simple_message(uid: str, messages: List[Message], plugin: Optional[Plugin] = None) -> str:
    prompt = _get_answer_simple_message_prompt(uid, messages, plugin)
    return llm_mini.invoke(prompt).content


def answer_simple_message_stream(uid: str, messages: List[Message], plugin: Optional[Plugin] = None,
                                 callbacks=[]) -> str:
    prompt = _get_answer_simple_message_prompt(uid, messages, plugin)
    return llm_mini_stream.invoke(prompt, {'callbacks': callbacks}).content


def _get_answer_omi_question_prompt(messages: List[Message], context: str) -> str:
    conversation_history = Message.get_messages_as_string(
        messages, use_user_name_if_available=True, use_plugin_name_if_available=True
    )

    return f"""
    You are an assistant for answering questions about the app Omi, also known as Friend.
    Continue the conversation, answering the question based on the context provided.

    Context:
    ```
    {context}
    ```

    Conversation History:
    {conversation_history}

    Answer:
    """.replace('    ', '').strip()


def answer_omi_question(messages: List[Message], context: str) -> str:
    prompt = _get_answer_omi_question_prompt(messages, context)
    return llm_mini.invoke(prompt).content


def answer_omi_question_stream(messages: List[Message], context: str, callbacks: []) -> str:
    prompt = _get_answer_omi_question_prompt(messages, context)
    return llm_mini_stream.invoke(prompt, {'callbacks': callbacks}).content


def answer_persona_question_stream(app: App, messages: List[Message], callbacks: []) -> str:
    print("answer_persona_question_stream")
    chat_messages = [SystemMessage(content=app.persona_prompt)]
    for msg in messages:
        if msg.sender == MessageSender.ai:
            chat_messages.append(AIMessage(content=msg.text))
        else:
            chat_messages.append(HumanMessage(content=msg.text))
    llm_call = llm_persona_mini_stream
    if app.is_influencer:
        llm_call = llm_persona_medium_stream
    return llm_call.invoke(chat_messages, {'callbacks':callbacks}).content


def _get_qa_rag_prompt(uid: str, question: str, context: str, plugin: Optional[Plugin] = None,
                       cited: Optional[bool] = False,
                       messages: List[Message] = [], tz: Optional[str] = "UTC") -> str:
    user_name, facts_str = get_prompt_facts(uid)
    facts_str = '\n'.join(facts_str.split('\n')[1:]).strip()

    # Use as template (make sure it varies every time): "If I were you $user_name I would do x, y, z."
    context = context.replace('\n\n', '\n').strip()
    plugin_info = ""
    if plugin:
        plugin_info = f"Your name is: {plugin.name}, and your personality/description is '{plugin.description}'.\nMake sure to reflect your personality in your response.\n"

    # Ref: https://www.reddit.com/r/perplexity_ai/comments/1hi981d
    cited_instruction = """
    - You MUST cite the most relevant <memories> that answer the question. \
      - Only cite in <memories> not <user_facts>, not <previous_messages>.
      - Cite in memories using [index] at the end of sentences when needed, for example "You discussed optimizing firmware with your teammate yesterday[1][2]".
      - NO SPACE between the last word and the citation.
      - Avoid citing irrelevant memories.
    """

    return f"""
    <assistant_role>
        You are an assistant for question-answering tasks.
    </assistant_role>

    <task>
        Write an accurate, detailed, and comprehensive response to the <question> in the most personalized way possible, using the <memories>, <user_facts> provided.
    </task>

    <instructions>
    - Refine the <question> based on the last <previous_messages> before answering it.
    - DO NOT use the AI's message from <previous_messages> as references to answer the <question>
    - Use <question_timezone> and <current_datetime_utc> to refer to the time context of the <question>
    - It is EXTREMELY IMPORTANT to directly answer the question, keep the answer concise and high-quality.
    - NEVER say "based on the available memories". Get straight to the point.
    - If you don't know the answer or the premise is incorrect, explain why. If the <memories> are empty or unhelpful, answer the question as well as you can with existing knowledge.
    - You MUST follow the <reports_instructions> if the user is asking for reporting or summarizing their dates, weeks, months, or years.
    {cited_instruction if cited and len(context) > 0 else ""}
    {"- Regard the <plugin_instructions>" if len(plugin_info) > 0 else ""}.
    </instructions>

    <plugin_instructions>
    {plugin_info}
    </plugin_instructions>

    <reports_instructions>
    - Answer with the template:
     - Goals and Achievements
     - Mood Tracker
     - Gratitude Log
     - Lessons Learned
    </reports_instructions>

    <question>
    {question}
    <question>

    <memories>
    {context}
    </memories>

    <previous_messages>
    {Message.get_messages_as_xml(messages)}
    </previous_messages>

    <user_facts>
    [Use the following User Facts if relevant to the <question>]
        {facts_str.strip()}
    </user_facts>

    <current_datetime_utc>
        Current date time in UTC: {datetime.now(timezone.utc).strftime('%Y-%m-%d %H:%M:%S')}
    </current_datetime_utc>

    <question_timezone>
        Question's timezone: {tz}
    </question_timezone>

    <answer>
    """.replace('    ', '').replace('\n\n\n', '\n\n').strip()


def qa_rag(uid: str, question: str, context: str, plugin: Optional[Plugin] = None, cited: Optional[bool] = False,
           messages: List[Message] = [], tz: Optional[str] = "UTC") -> str:
    prompt = _get_qa_rag_prompt(uid, question, context, plugin, cited, messages, tz)
    # print('qa_rag prompt', prompt)
    return llm_medium.invoke(prompt).content


def qa_rag_stream(uid: str, question: str, context: str, plugin: Optional[Plugin] = None, cited: Optional[bool] = False,
                  messages: List[Message] = [], tz: Optional[str] = "UTC", callbacks=[]) -> str:
    prompt = _get_qa_rag_prompt(uid, question, context, plugin, cited, messages, tz)
    # print('qa_rag prompt', prompt)
    return llm_medium_stream.invoke(prompt, {'callbacks': callbacks}).content


def _get_qa_rag_prompt_v6(uid: str, question: str, context: str, plugin: Optional[Plugin] = None,
                          cited: Optional[bool] = False,
                          messages: List[Message] = [], tz: Optional[str] = "UTC") -> str:
    user_name, facts_str = get_prompt_facts(uid)
    facts_str = '\n'.join(facts_str.split('\n')[1:]).strip()

    # Use as template (make sure it varies every time): "If I were you $user_name I would do x, y, z."
    context = context.replace('\n\n', '\n').strip()
    plugin_info = ""
    if plugin:
        plugin_info = f"Your name is: {plugin.name}, and your personality/description is '{plugin.description}'.\nMake sure to reflect your personality in your response.\n"

    # Ref: https://www.reddit.com/r/perplexity_ai/comments/1hi981d
    cited_instruction = """
    - You MUST cite the most relevant <memories> that answer the question. \
      - Only cite in <memories> not <user_facts>, not <previous_messages>.
      - Cite in memories using [index] at the end of sentences when needed, for example "You discussed optimizing firmware with your teammate yesterday[1][2]".
      - NO SPACE between the last word and the citation.
      - Avoid citing irrelevant memories.
    """

    return f"""
    <assistant_role>
        You are an assistant for question-answering tasks.
    </assistant_role>

    <task>
        Write an accurate, detailed, and comprehensive response to the <question> in the most personalized way possible, using the <memories>, <user_facts> provided.
    </task>

    <instructions>
    - Refine the <question> based on the last <previous_messages> before answering it.
    - DO NOT use the AI's message in <previous_messages> as references to answer the Question.
    - Keep the answer concise and high-quality.
    - If you don't know the answer or the premise is incorrect, explain why. If the <memories> are empty or unhelpful, answer the question as well as you can with existing knowledge.
    - It is EXTREMELY IMPORTANT to directly answer the question.
    - Use markdown to bold text sparingly, primarily for emphasis within sentences.
    {cited_instruction if cited and len(context) > 0 else ""}
    {"- Regard the <plugin_instructions>" if len(plugin_info) > 0 else ""}.
    </instructions>

    <plugin_instructions>
    {plugin_info}
    </plugin_instructions>

    <question>
    {question}
    <question>

    <memories>
    {context}
    </memories>

    <previous_messages>
    {Message.get_messages_as_xml(messages)}
    </previous_messages>

    <user_facts>
    [Use the following User Facts if relevant to the <question>]
        {facts_str.strip()}
    </user_facts>

    <question_timezone>
        Question's timezone: {tz}
    </question_timezone>

    <current_datetime_utc>
        Current date time in UTC: {datetime.now(timezone.utc).strftime('%Y-%m-%d %H:%M:%S')}
    </current_datetime_utc>

    <answer>
    """.replace('    ', '').replace('\n\n\n', '\n\n').strip()


def _get_qa_rag_prompt_v5(uid: str, question: str, context: str, plugin: Optional[Plugin] = None,
                          cited: Optional[bool] = False,
                          messages: List[Message] = [], tz: Optional[str] = "UTC") -> str:
    user_name, facts_str = get_prompt_facts(uid)
    facts_str = '\n'.join(facts_str.split('\n')[1:]).strip()

    # Use as template (make sure it varies every time): "If I were you $user_name I would do x, y, z."
    context = context.replace('\n\n', '\n').strip()
    plugin_info = ""
    if plugin:
        plugin_info = f"Your name is: {plugin.name}, and your personality/description is '{plugin.description}'.\nMake sure to reflect your personality in your response.\n"

    # Ref: https://www.reddit.com/r/perplexity_ai/comments/1hi981d
    cited_prompt = """
    You MUST cite the most relevant converstations(memories) that answer the question. \
    You MUST ADHERE to the following instructions for citing coverstations(memories).
     - Cite in memories using [index] at the end of sentences when needed, for example "You discussed optimizing firmware with your teammate yesterday[1][2]".
     - NO SPACE between the last word and the citation.
     - Cite the most relevant memories that answer the Question. Avoid citing irrelevant memories.
    """ if cited else ""

    return f"""
    You are an assistant for question-answering tasks.
    Write an accurate, detailed, and comprehensive response to the Question in the most personalized way possible, \
    using the conversations(memory) provided.

    You will be provided previous messages between you and user to help you answer the Question. \
    It's IMPORTANT to refine the Question base on the last messages only before anwser it.

    Keep the answer concise and high-quality.

    Use markdown to bold text sparingly, primarily for emphasis within sentences.

    {cited_prompt}

    {plugin_info}

    **Question:**
    ```
    {question}
    ```

    **Conversations(Memories):**
    ---
    {context}
    ---

    **Previous messages:**
    ---
     {Message.get_messages_as_string(messages)}
    ---

    Use the following User Facts if relevant to the Question.

    **User Facts:**
    ---
    {facts_str.strip()}
    ---

    Question's timezone: {tz}

    Current date time in UTC: {datetime.now(timezone.utc).strftime('%Y-%m-%d %H:%M:%S')}

    Anwser:
    """.replace('    ', '').replace('\n\n\n', '\n\n').strip()


def _get_qa_rag_prompt_v4(uid: str, question: str, context: str, plugin: Optional[Plugin] = None,
                          cited: Optional[bool] = False,
                          messages: List[Message] = [], tz: Optional[str] = "UTC") -> str:
    user_name, facts_str = get_prompt_facts(uid)
    facts_str = '\n'.join(facts_str.split('\n')[1:]).strip()

    # Use as template (make sure it varies every time): "If I were you $user_name I would do x, y, z."
    context = context.replace('\n\n', '\n').strip()
    plugin_info = ""
    if plugin:
        plugin_info = f"Your name is: {plugin.name}, and your personality/description is '{plugin.description}'.\nMake sure to reflect your personality in your response.\n"

    # Ref: https://www.reddit.com/r/perplexity_ai/comments/1hi981d
    cited_prompt = """
    Cite in memories using [index] at the end of sentences when needed, for example "You discussed optimizing firmware with your teammate yesterday[1][2]". NO SPACE between the last word and the citation. Cite the most relevant memories that answer the Question. Avoid citing irrelevant memories.
    """ if cited else ""

    return f"""
    You are an assistant for question-answering tasks.
    You answer Question in the most personalized way possible, using the conversations(memory) provided.

    You will be provided previous messages between you and user to help you answer the Question. \
    It's IMPORTANT to refine the Question base on the last messages only before anwser it.

    {cited_prompt}

    Keep the answer concise.

    Use markdown to bold text sparingly, primarily for emphasis within sentences.

    {plugin_info}

    **Question:**
    ```
    {question}
    ```

    **Conversations(Memories):**
    ---
    {context}
    ---

    **Previous messages:**
    ---
     {Message.get_messages_as_string(messages)}
    ---

    Use the following User Facts if relevant to the Question.

    **User Facts:**
    ---
    {facts_str.strip()}
    ---

    Question's timezone: {tz}

    Current date time in UTC: {datetime.now(timezone.utc).strftime('%Y-%m-%d %H:%M:%S')}

    Anwser:
    """.replace('    ', '').replace('\n\n\n', '\n\n').strip()


def qa_rag_v4(uid: str, question: str, context: str, plugin: Optional[Plugin] = None, cited: Optional[bool] = False,
              messages: List[Message] = [], tz: Optional[str] = "UTC") -> str:
    prompt = _get_qa_rag_prompt(uid, question, context, plugin, cited, messages, tz)
    # print('qa_rag prompt', prompt)
    return llm_large.invoke(prompt).content


def qa_rag_stream_v4(uid: str, question: str, context: str, plugin: Optional[Plugin] = None,
                     cited: Optional[bool] = False,
                     messages: List[Message] = [], tz: Optional[str] = "UTC", callbacks=[]) -> str:
    prompt = _get_qa_rag_prompt(uid, question, context, plugin, cited, messages, tz)
    # print('qa_rag prompt', prompt)
    return llm_large_stream.invoke(prompt, {'callbacks': callbacks}).content


def qa_rag_v3(uid: str, question: str, context: str, plugin: Optional[Plugin] = None, cited: Optional[bool] = False,
              messages: List[Message] = [], tz: Optional[str] = "UTC") -> str:
    user_name, facts_str = get_prompt_facts(uid)
    facts_str = '\n'.join(facts_str.split('\n')[1:]).strip()

    # Use as template (make sure it varies every time): "If I were you $user_name I would do x, y, z."
    context = context.replace('\n\n', '\n').strip()
    plugin_info = ""
    if plugin:
        plugin_info = f"Your name is: {plugin.name}, and your personality/description is '{plugin.description}'.\nMake sure to reflect your personality in your response.\n"

    # Ref: https://www.reddit.com/r/perplexity_ai/comments/1hi981d
    cited_prompt = """
    Cite in memories using [index] at the end of sentences when needed, for example "You discussed optimizing firmware with your teammate yesterday[1][2]". NO SPACE between the last word and the citation. Cite the most relevant memories that answer the Question. Avoid citing irrelevant memories.
    """ if cited else ""

    prompt = f"""
    You are an assistant for question-answering tasks.
    You answer Question in the most personalized way possible, using the conversations(memory) provided.

    You will be provided previous messages between you and user to help you answer the Question. \
    It's IMPORTANT to refine the Question base on the last messages only before anwser it.

    {cited_prompt}

    Use three sentences maximum and keep the answer concise.

    Use markdown to bold text sparingly, primarily for emphasis within sentences.

    {plugin_info}

    **Question:**
    ```
    {question}
    ```

    **Conversations(Memories):**
    ---
    {context}
    ---

    **Previous messages:**
    ---
     {Message.get_messages_as_string(messages)}
    ---

    Use the following User Facts if relevant to the Question.

    **User Facts:**
    ---
    {facts_str.strip()}
    ---

    Question's timezone: {tz}

    Current date time in UTC: {datetime.now(timezone.utc).strftime('%Y-%m-%d %H:%M:%S')}

    Anwser:
    """.replace('    ', '').replace('\n\n\n', '\n\n').strip()
    # print('qa_rag prompt', prompt)
    return ChatOpenAI(model='gpt-4o').invoke(prompt).content


def qa_rag_v2(uid: str, question: str, context: str, plugin: Optional[Plugin] = None,
              cited: Optional[bool] = False) -> str:
    user_name, facts_str = get_prompt_facts(uid)
    facts_str = '\n'.join(facts_str.split('\n')[1:]).strip()

    # Use as template (make sure it varies every time): "If I were you $user_name I would do x, y, z."
    context = context.replace('\n\n', '\n').strip()
    plugin_info = ""
    if plugin:
        plugin_info = f"Your name is: {plugin.name}, and your personality/description is '{plugin.description}'.\nMake sure to reflect your personality in your response.\n"

    # Ref: https://www.reddit.com/r/perplexity_ai/comments/1hi981d
    cited_prompt = """
    Cite conversations(memories) using [index] at the end of sentences when needed, for example "You discussed optimizing firmware with your teammate yesterday[1][2]". NO SPACE between the last word and the citation.
    Cite the most relevant conversations(memories) that answer the Question. Avoid citing irrelevant conversations(memories).
    Cite only in the conversations (memories), not in the User Fact.
    """ if cited else ""

    prompt = f"""
    You are an assistant for question-answering tasks.
    You answer Question in the most personalized way possible, using the conversations(memory) provided.

    {cited_prompt}

    Use three sentences maximum and keep the answer concise.

    {plugin_info}

    **Question:**
    ```
    {question}
    ```

    Use the following User Facts if relevant to the Question:

    **User Facts:**
    ```
    {facts_str.strip()}
    ```

    **Conversations:**
    ```
    {context}
    ```

    Answer:
    """.replace('    ', '').replace('\n\n\n', '\n\n').strip()
    # print('qa_rag prompt', prompt)
    return ChatOpenAI(model='gpt-4o').invoke(prompt).content


def qa_rag_v1(uid: str, question: str, context: str, plugin: Optional[Plugin] = None) -> str:
    user_name, facts_str = get_prompt_facts(uid)
    facts_str = '\n'.join(facts_str.split('\n')[1:]).strip()

    # Use as template (make sure it varies every time): "If I were you $user_name I would do x, y, z."
    context = context.replace('\n\n', '\n').strip()
    plugin_info = ""
    if plugin:
        plugin_info = f"Your name is: {plugin.name}, and your personality/description is '{plugin.description}'.\nMake sure to reflect your personality in your response.\n"

    prompt = f"""
    You are an assistant for question-answering tasks.
    You answer question in the most personalized way possible, using the context provided.

    If the user is asking for advice/recommendations, you must always answer, even if there's no context at all.
    Never say that you don't have enough information, unless the user is referring or specifically asking about stuff in the past, and nothing related was provided.

    Use three sentences maximum and keep the answer concise.

    {plugin_info}

    Question:
    {question}

    Context:
    ```
    **User Facts:**
    {facts_str.strip()}

    **Related Conversations:**
    {context}
    ```
    Answer:
    """.replace('    ', '').replace('\n\n\n', '\n\n').strip()
    # print('qa_rag prompt', prompt)
    return ChatOpenAI(model='gpt-4o').invoke(prompt).content


# **************************************************
# ************* RETRIEVAL (EMOTIONAL) **************
# **************************************************

def retrieve_memory_context_params(memory: Memory) -> List[str]:
    transcript = memory.get_transcript(False)
    if len(transcript) == 0:
        return []

    prompt = f'''
    Based on the current transcript of a conversation.

    Your task is to extract the correct and most accurate context in the conversation, to be used to retrieve more information.
    Provide a list of topics in which the current conversation needs context about, in order to answer the most recent user request.

    Conversation:
    {transcript}
    '''.replace('    ', '').strip()

    try:
        with_parser = llm_mini.with_structured_output(TopicsContext)
        response: TopicsContext = with_parser.invoke(prompt)
        return response.topics
    except Exception as e:
        print(f'Error determining memory discard: {e}')
        return []


def obtain_emotional_message(uid: str, memory: Memory, context: str, emotion: str) -> str:
    user_name, facts_str = get_prompt_facts(uid)
    transcript = memory.get_transcript(False)
    prompt = f"""
    You are a thoughtful and encouraging Friend.
    Your best friend is {user_name}, {facts_str}

    {user_name} just finished a conversation where {user_name} experienced {emotion}.

    You will be given the conversation transcript, and context from previous related conversations of {user_name}.

    Remember, {user_name} is feeling {emotion}.
    Use what you know about {user_name}, the transcript, and the related context, to help {user_name} overcome this feeling \
    (if bad), or celebrate (if good), by giving advice, encouragement, support, or suggesting the best action to take.

    Make sure the message is nice and short, no more than 20 words.

    Conversation Transcript:
    {transcript}

    Context:
    ```
    {context}
    ```
    """.replace('    ', '').strip()
    return llm_mini.invoke(prompt).content


# **********************************
# ************* FACTS **************
# **********************************

class Facts(BaseModel):
    facts: List[Fact] = Field(
        min_items=0,
        max_items=3,
        description="List of **new** facts. If any",
        default=[],
    )


def new_facts_extractor(
        uid: str, segments: List[TranscriptSegment], user_name: Optional[str] = None, facts_str: Optional[str] = None
) -> List[Fact]:
    # print('new_facts_extractor', uid, 'segments', len(segments), user_name, 'len(facts_str)', len(facts_str))
    if user_name is None or facts_str is None:
        user_name, facts_str = get_prompt_facts(uid)

    content = TranscriptSegment.segments_as_string(segments, user_name=user_name)
    if not content or len(content) < 25:  # less than 5 words, probably nothing
        return []
    # TODO: later, focus a lot on user said things, rn is hard because of speech profile accuracy
    # TODO: include negative facts too? Things the user doesn't like?
    # TODO: make it more strict?

    try:
        parser = PydanticOutputParser(pydantic_object=Facts)
        chain = extract_facts_prompt | llm_mini | parser
        # with_parser = llm_mini.with_structured_output(Facts)
        response: Facts = chain.invoke({
            'user_name': user_name,
            'conversation': content,
            'facts_str': facts_str,
            'format_instructions': parser.get_format_instructions(),
        })
        # for fact in response:
        #     fact.content = fact.content.replace(user_name, '').replace('The User', '').replace('User', '').strip()
        return response.facts
    except Exception as e:
        print(f'Error extracting new facts: {e}')
        return []


class Learnings(BaseModel):
    result: List[str] = Field(
        min_items=0,
        max_items=2,
        description="List of **new** learnings. If any",
        default=[],
    )


def new_learnings_extractor(
        uid: str, segments: List[TranscriptSegment], user_name: Optional[str] = None,
        learnings_str: Optional[str] = None
) -> List[Fact]:
    if user_name is None or learnings_str is None:
        user_name, facts_str = get_prompt_facts(uid)

    content = TranscriptSegment.segments_as_string(segments, user_name=user_name)
    if not content or len(content) < 100:
        return []

    try:
        parser = PydanticOutputParser(pydantic_object=Learnings)
        chain = extract_learnings_prompt | llm_mini | parser
        response: Learnings = chain.invoke({
            'user_name': user_name,
            'conversation': content,
            'learnings_str': learnings_str,
            'format_instructions': parser.get_format_instructions(),
        })
        return list(map(lambda x: Fact(content=x, category=FactCategory.learnings), response.result))
    except Exception as e:
        print(f'Error extracting new facts: {e}')
        return []


# **********************************
# ************* TRENDS **************
# **********************************


class Item(BaseModel):
    category: TrendEnum = Field(description="The category identified")
    type: TrendType = Field(description="The sentiment identified")
    topic: str = Field(description="The specific topic corresponding the category")


class ExpectedOutput(BaseModel):
    items: List[Item] = Field(default=[], description="List of items.")


def trends_extractor(memory: Memory) -> List[Item]:
    transcript = memory.get_transcript(False)
    if len(transcript) == 0:
        return []

    prompt = f'''
    You will be given a finished conversation transcript.
    You are responsible for extracting the topics of the conversation and classifying each one within one the following categories: {str([e.value for e in TrendEnum]).strip("[]")}.
    You must identify if the perception is positive or negative, and classify it as "best" or "worst".

    For the specific topics here are the options available, you must classify the topic within one of these options:
    - ceo_options: {", ".join(ceo_options)}
    - company_options: {", ".join(company_options)}
    - software_product_options: {", ".join(software_product_options)}
    - hardware_product_options: {", ".join(hardware_product_options)}
    - ai_product_options: {", ".join(ai_product_options)}

    For example,
    If you identify the topic "Tesla stock has been going up incredibly", you should output:
    - Category: company
    - Type: best
    - Topic: Tesla

    Conversation:
    {transcript}
    '''.replace('    ', '').strip()
    try:
        with_parser = llm_mini.with_structured_output(ExpectedOutput)
        response: ExpectedOutput = with_parser.invoke(prompt)
        filtered = []
        for item in response.items:
            if item.topic not in [e for e in (
                    ceo_options + company_options + software_product_options + hardware_product_options + ai_product_options)]:
                continue
            filtered.append(item)
        return filtered

    except Exception as e:
        print(f'Error determining memory discard: {e}')
        return []


# **********************************************************
# ************* RANDOM JOAN SPECIFIC FEATURES **************
# **********************************************************


def followup_question_prompt(segments: List[TranscriptSegment]):
    transcript_str = TranscriptSegment.segments_as_string(segments, include_timestamps=False)
    words = transcript_str.split()
    w_count = len(words)
    if w_count < 10:
        return ''
    elif w_count > 100:
        # trim to last 500 words
        transcript_str = ' '.join(words[-100:])

    prompt = f"""
        You will be given the transcript of an in-progress conversation.
        Your task as an engaging, fun, and curious conversationalist, is to suggest the next follow-up question to keep the conversation engaging.

        Conversation Transcript:
        {transcript_str}

        Output your response in plain text, without markdown.
        Output only the question, without context, be concise and straight to the point.
        """.replace('    ', '').strip()
    return llm_mini.invoke(prompt).content


# **********************************************
# ************* CHAT V2 LANGGRAPH **************
# **********************************************

class ExtractedInformation(BaseModel):
    people: List[str] = Field(
        default=[],
        examples=[['John Doe', 'Jane Doe']],
        description='Identify all the people names who were mentioned during the conversation.'
    )
    topics: List[str] = Field(
        default=[],
        examples=[['Artificial Intelligence', 'Machine Learning']],
        description='List all the main topics and subtopics that were discussed.',
    )
    entities: List[str] = Field(
        default=[],
        examples=[['OpenAI', 'GPT-4']],
        description='List any products, technologies, places, or other entities that are relevant to the conversation.'
    )
    dates: List[str] = Field(
        default=[],
        examples=[['2024-01-01', '2024-01-02']],
        description=f'Extract any dates mentioned in the conversation. Use the format YYYY-MM-DD.'
    )


class FiltersToUse(BaseModel):
    people: List[str] = Field(default=[], description='People, names that could be relevant')
    topics: List[str] = Field(default=[], description='Topics and subtopics that can help finding more information')
    entities: List[str] = Field(
        default=[], description='products, technologies, places, or other entities that could be relevant.'
    )


class OutputQuestion(BaseModel):
    question: str = Field(description='The extracted user question from the conversation.')


def extract_question_from_conversation(messages: List[Message]) -> str:
    # user last messages
    user_message_idx = len(messages)
    for i in range(len(messages) - 1, -1, -1):
        if messages[i].sender == MessageSender.ai:
            break
        if messages[i].sender == MessageSender.human:
            user_message_idx = i
    user_last_messages = messages[user_message_idx:]
    if len(user_last_messages) == 0:
        return ""

    prompt = f'''
    You will be given a recent conversation between a <user> and an <AI>. \
    The conversation may include a few messages exchanged in <previous_messages> and partly build up the proper question. \
    Your task is to understand the <user_last_messages> and identify the question or follow-up question the user is asking.

    You will be provided with <previous_messages> between you and the user to help you indentify the question.

    First, determine whether the user is asking a question or a follow-up question. \
    If the user is not asking a question or does not want to follow up, respond with an empty message. \
    For example, if the user says "Hi", "Hello", "How are you?", or "Good morning", the answer should be empty.

    If the <user_last_messages> contain a complete question, maintain the original version as accurately as possible. \
    Avoid adding unnecessary words.

    If the <user_last_messages> contain files (i.e., the file names <file> are provided), it indicates that user want to ask about the files they just attached/uploaded \
    For example, if the user says "What is this", and attaches a file, the answer should focus on asking about the content of that file like. \
    Phrasing could include: "What is the content of the file <name_file> I just attached?", "Could you provide details about the file <name_file> I just uploaded?"

    You MUST keep the original <date_in_term>

    Output a WH-question, that is, a question that starts with a WH-word, like "What", "When", "Where", "Who", "Why", "How".

    Example 1:
    <user_last_messages>
    <message>
        <sender>User</sender>
        <content>
            According to WHOOP, my HRV this Sunday was the highest it's been in a month. Here's what I did:

            Attended an outdoor party (cold weather, talked a lot more than usual).
            Smoked weed (unusual for me).
            Drank lots of relaxing tea.

            Can you prioritize each activity on a 0-10 scale for how much it might have influenced my HRV?
        </content>
    </message>
    </user_last_messages>
    Expected output: "How should each activity (going to a party and talking a lot, smoking weed, and drinking lots of relaxing tea) be prioritized on a scale of 0-10 in terms of their impact on my HRV, considering the recent activities that led to the highest HRV this month?"

    <user_last_messages>
    {Message.get_messages_as_xml(user_last_messages)}
    </user_last_messages>

    <previous_messages>
    {Message.get_messages_as_xml(messages)}
    </previous_messages>

    <date_in_term>
    - today
    - my day
    - my week
    - this week
    - this day
    - etc.
    </date_in_term>
    '''.replace('    ', '').strip()
    #print(prompt)
    question = llm_mini.with_structured_output(OutputQuestion).invoke(prompt).question
    # print(question)
    return question

def extract_question_from_conversation_v7(messages: List[Message]) -> str:
    # user last messages
    user_message_idx = len(messages)
    for i in range(len(messages) - 1, -1, -1):
        if messages[i].sender == MessageSender.ai:
            break
        if messages[i].sender == MessageSender.human:
            user_message_idx = i
    user_last_messages = messages[user_message_idx:]
    if len(user_last_messages) == 0:
        return ""

    prompt = f'''
    You will be given a recent conversation between a <user> and an <AI>. \
    The conversation may include a few messages exchanged in <previous_messages> and partly build up the proper question. \
    Your task is to understand the <user_last_messages> and identify the question or follow-up question the user is asking.

    You will be provided with <previous_messages> between you and the user to help you indentify the question.

    First, determine whether the user is asking a question or a follow-up question. \
    If the user is not asking a question or does not want to follow up, respond with an empty message. \
    For example, if the user says "Hi", "Hello", "How are you?", or "Good morning", the answer should be empty.

    If the <user_last_messages> contain a complete question, maintain the original version as accurately as possible. \
    Avoid adding unnecessary words.

    You MUST keep the original <date_in_term>

    Output a WH-question, that is, a question that starts with a WH-word, like "What", "When", "Where", "Who", "Why", "How".

    Example 1:
    <user_last_messages>
    <message>
        <sender>User</sender>
        <content>
            According to WHOOP, my HRV this Sunday was the highest it's been in a month. Here's what I did:

            Attended an outdoor party (cold weather, talked a lot more than usual).
            Smoked weed (unusual for me).
            Drank lots of relaxing tea.

            Can you prioritize each activity on a 0-10 scale for how much it might have influenced my HRV?
        </content>
    </message>
    </user_last_messages>
    Expected output: "How should each activity (going to a party and talking a lot, smoking weed, and drinking lots of relaxing tea) be prioritized on a scale of 0-10 in terms of their impact on my HRV, considering the recent activities that led to the highest HRV this month?"

    <user_last_messages>
    {Message.get_messages_as_xml(user_last_messages)}
    </user_last_messages>

    <previous_messages>
    {Message.get_messages_as_xml(messages)}
    </previous_messages>

    <date_in_term>
    - today
    - my day
    - my week
    - this week
    - this day
    - etc.
    </date_in_term>
    '''.replace('    ', '').strip()
    # print(prompt)
    question = llm_mini.with_structured_output(OutputQuestion).invoke(prompt).question
    # print(question)
    return question

def extract_question_from_conversation_v6(messages: List[Message]) -> str:
    # user last messages
    user_message_idx = len(messages)
    for i in range(len(messages) - 1, -1, -1):
        if messages[i].sender == MessageSender.ai:
            break
        if messages[i].sender == MessageSender.human:
            user_message_idx = i
    user_last_messages = messages[user_message_idx:]
    if len(user_last_messages) == 0:
        return ""

    prompt = f'''
    You will be given a recent conversation between a <user> and an <AI>. \
    The conversation may include a few messages exchanged in <previous_messages> and partly build up the proper question. \
    Your task is to understand the <user_last_messages> and identify the question or follow-up question the user is asking.

    You MUST keep the original <date_in_term>

    First, determine whether the user is asking a question or a follow-up question. \
    If the user is not asking a question or does not want to follow up, respond with an empty message. \
    For example, if the user says "Hi", "Hello", "How are you?", or "Good morning", the answer should be empty.

    If the <user_last_messages> contain a complete question, maintain the original version as accurately as possible. \
    Avoid adding unnecessary words.

    You will be provided with <previous_messages> between you and the user to help you answer the question. \
    It's super IMPORTANT to refine the question to be in full context with the last messages only.

    Output a WH-question, that is, a question that starts with a WH-word, like "What", "When", "Where", "Who", "Why", "How".

    Example 1:
    <user_last_messages>
    <message>
        <sender>User</sender>
        <content>
            According to WHOOP, my HRV this Sunday was the highest it's been in a month. Here's what I did:

            Attended an outdoor party (cold weather, talked a lot more than usual).
            Smoked weed (unusual for me).
            Drank lots of relaxing tea.

            Can you prioritize each activity on a 0-10 scale for how much it might have influenced my HRV?
        </content>
    </message>
    </user_last_messages>
    Expected output: "How should each activity (going to a party and talking a lot, smoking weed, and drinking lots of relaxing tea) be prioritized on a scale of 0-10 in terms of their impact on my HRV, considering the recent activities that led to the highest HRV this month?"

    <user_last_messages>
    {Message.get_messages_as_xml(user_last_messages)}
    </user_last_messages>

    <previous_messages>
    {Message.get_messages_as_xml(messages)}
    </previous_messages>

    <date_in_term>
    - today
    - my day
    - my week
    - this week
    - this day
    - etc.
    </date_in_term>
    '''.replace('    ', '').strip()
    # print(prompt)
    return llm_mini.with_structured_output(OutputQuestion).invoke(prompt).question


def extract_question_from_conversation_v5(messages: List[Message]) -> str:
    # user last messages
    user_message_idx = len(messages)
    for i in range(len(messages) - 1, -1, -1):
        if messages[i].sender == MessageSender.ai:
            break
        if messages[i].sender == MessageSender.human:
            user_message_idx = i
    user_last_messages = messages[user_message_idx:]
    if len(user_last_messages) == 0:
        return ""

    prompt = f'''
    You will be given a recent conversation within a user and an AI, \
    there could be a few messages exchanged, and partly built up the proper question, \
    your task is to understand the user last messages, and identify the question or follow-up question the user is asking. \

    You MUST keep the original `date time term`.

    First determine whether the user is asking a question or a follow-up question or not. \
    If the user is not asking a question or does not want to follow up, respond with an empty message. \
    Take as example: if the user is saying "Hi", "Hello", "How are you?", "Good morning", etc, the answer is empty.

    If the user's last message is a complete question, maintain the original version as accurately as possible. \
    Avoid adding unnecessary words.

    You will be provided previous messages between you and user to help you answer the Question. \
    It's super IMPORTANT to refine the Question to be full context with the last messages only.

    Output at WH-question, that is, a question that starts with a WH-word, like "What", "When", "Where", "Who", "Why", "How".

    Example 1:
    User last messages:
    ```According to WHOOP, my HRV this Sunday was the highest it's been in a month. Here's what I did:

    Attended an outdoor party (cold weather, talked a lot more than usual).
    Smoked weed (unusual for me).
    Drank lots of relaxing tea.

    Can you prioritize each activity on a 0-10 scale for how much it might have influenced my HRV?
    ```
    Expected output: "How should each activity (going to a party and talking a lot, smoking weed, and drinking lots of relaxing tea) be prioritized on a scale of 0-10 in terms of their impact on my HRV, considering the recent activities that led to the highest HRV this month?"

    **The user last messages:**
    ```
    {Message.get_messages_as_string(user_last_messages)}
    ```

    **Previous messages:**
    ```
    {Message.get_messages_as_string(messages)}
    ```

    **Date time term:** today, my day, my week, this week, this day, etc.

    '''.replace('    ', '').strip()
    # print(prompt)
    return llm_mini.with_structured_output(OutputQuestion).invoke(prompt).question


def extract_question_from_conversation_v4(messages: List[Message]) -> str:
    # user last messages
    user_message_idx = len(messages)
    for i in range(len(messages) - 1, -1, -1):
        if messages[i].sender == MessageSender.ai:
            break
        if messages[i].sender == MessageSender.human:
            user_message_idx = i
    user_last_messages = messages[user_message_idx:]
    if len(user_last_messages) == 0:
        return ""

    prompt = f'''
    You will be given a recent conversation within a user and an AI, \
    there could be a few messages exchanged, and partly built up the proper question, \
    your task is to understand the user last messages, and identify the question or follow-up question the user is asking. \

    You MUST keep the original `date time term`.

    If the user's last message is a complete question, maintain the original version as accurately as possible. Avoid adding unnecessary words.

    You will be provided previous messages between you and user to help you answer the Question. \
    It's super IMPORTANT to refine the Question to be full context with the last messages only.

    If the user is not asking a question or does not want to follow up, respond with an empty message.

    Output at WH-question, that is, a question that starts with a WH-word, like "What", "When", "Where", "Who", "Why", "How".

    Example 1:
    User last messages:
    ```According to WHOOP, my HRV this Sunday was the highest it's been in a month. Here's what I did:

    Attended an outdoor party (cold weather, talked a lot more than usual).
    Smoked weed (unusual for me).
    Drank lots of relaxing tea.

    Can you prioritize each activity on a 0-10 scale for how much it might have influenced my HRV?
    ```
    Expected output: "How should each activity (going to a party and talking a lot, smoking weed, and drinking lots of relaxing tea) be prioritized on a scale of 0-10 in terms of their impact on my HRV, considering the recent activities that led to the highest HRV this month?"

    **The user last messages:**
    ```
    {Message.get_messages_as_string(user_last_messages)}
    ```

    **Previous messages:**
    ```
    {Message.get_messages_as_string(messages)}
    ```

    **Date time term:** today, my day, my week, this week, this day, etc.

    '''.replace('    ', '').strip()
    # print(prompt)
    return llm_mini.with_structured_output(OutputQuestion).invoke(prompt).question


def extract_question_from_conversation_v3(messages: List[Message]) -> str:
    # user last messages
    user_message_idx = len(messages)
    for i in range(len(messages) - 1, -1, -1):
        if messages[i].sender == MessageSender.ai:
            break
        if messages[i].sender == MessageSender.human:
            user_message_idx = i
    user_last_messages = messages[user_message_idx:]
    if len(user_last_messages) == 0:
        return ""

    prompt = f'''
    You will be given a recent conversation within a user and an AI, \
    there could be a few messages exchanged, and partly built up the proper question, \
    your task is to understand the user last messages, and identify the question or follow-up question the user is asking. \

    If the user's last message is a complete question, maintain the original version as accurately as possible. Avoid adding unnecessary words.

    It is super important that THE QUESTION MUST BE FULL CONTEXT base on the user last messages.

    If the user is not asking a question or does not want to follow up, respond with an empty message.

    Output at WH-question, that is, a question that starts with a WH-word, like "What", "When", "Where", "Who", "Why", "How".

    Example 1:
    User last messages:
    ```According to WHOOP, my HRV this Sunday was the highest it's been in a month. Here's what I did:

    Attended an outdoor party (cold weather, talked a lot more than usual).
    Smoked weed (unusual for me).
    Drank lots of relaxing tea.

    Can you prioritize each activity on a 0-10 scale for how much it might have influenced my HRV?
    ```
    Expected output: "How should each activity (going to a party and talking a lot, smoking weed, and drinking relaxing tea) be prioritized on a scale of 0-10 in terms of their impact on my HRV?"

    The user last messages:
    ```
    {Message.get_messages_as_string(user_last_messages)}
    ```

    Conversation:
    ```
    {Message.get_messages_as_string(messages)}
    ```

    '''.replace('    ', '').strip()
    # print(prompt)
    return llm_mini.with_structured_output(OutputQuestion).invoke(prompt).question


def extract_question_from_conversation_v2(messages: List[Message]) -> str:
    # user last messages
    user_message_idx = len(messages)
    for i in range(len(messages) - 1, -1, -1):
        if messages[i].sender == MessageSender.ai:
            break
        if messages[i].sender == MessageSender.human:
            user_message_idx = i
    user_last_messages = messages[user_message_idx:]
    if len(user_last_messages) == 0:
        return ""

    prompt = f'''
    You will be given a recent conversation within a user and an AI, \
    there could be a few messages exchanged, and partly built up the proper question, \
    your task is to understand the user last messages, and identify the single question or follow-up question the user is asking. \

    If the user is not asking a question or does not want to follow up, respond with an empty message.

    Output at WH-question, that is, a question that starts with a WH-word, like "What", "When", "Where", "Who", "Why", "How".

    The user last messages:
    ```
    {Message.get_messages_as_string(user_last_messages)}
    ```

    Conversation:
    ```
    {Message.get_messages_as_string(messages)}
    ```

    '''.replace('    ', '').strip()
    # print(prompt)
    return llm_mini.with_structured_output(OutputQuestion).invoke(prompt).question


def extract_question_from_conversation_v1(messages: List[Message]) -> str:
    prompt = f'''
    You will be given a recent conversation within a user and an AI, \
    there could be a few messages exchanged, and partly built up the proper question, \
    your task is to understand THE LAST FEW MESSAGES, and identify the single question or follow-up question the user is asking. \

    If the user is not asking a question or does not want to follow up, respond with an empty message.

    Output at WH-question, that is, a question that starts with a WH-word, like "What", "When", "Where", "Who", "Why", "How".

    Conversation:
    ```
    {Message.get_messages_as_string(messages)}
    ```
    '''.replace('    ', '').strip()
    return llm_mini.with_structured_output(OutputQuestion).invoke(prompt).question


def retrieve_metadata_fields_from_transcript(
        uid: str, created_at: datetime, transcript_segment: List[dict], tz: str
) -> ExtractedInformation:
    transcript = ''
    for segment in transcript_segment:
        transcript += f'{segment["text"].strip()}\n\n'

    # TODO: ask it to use max 2 words? to have more standardization possibilities
    prompt = f'''
    You will be given the raw transcript of a conversation, this transcript has about 20% word error rate,
    and diarization is also made very poorly.

    Your task is to extract the most accurate information from the conversation in the output object indicated below.

    Make sure as a first step, you infer and fix the raw transcript errors and then proceed to extract the information.

    For context when extracting dates, today is {created_at.astimezone(timezone.utc).strftime('%Y-%m-%d')} in UTC. {tz} is the user's timezone, convert it to UTC and respond in UTC.
    If one says "today", it means the current day.
    If one says "tomorrow", it means the next day after today.
    If one says "yesterday", it means the day before today.
    If one says "next week", it means the next monday.
    Do not include dates greater than 2025.

    Conversation Transcript:
    ```
    {transcript}
    ```
    '''.replace('    ', '')
    try:
        result: ExtractedInformation = llm_mini.with_structured_output(ExtractedInformation).invoke(prompt)
    except Exception as e:
        print('e', e)
        return {'people': [], 'topics': [], 'entities': [], 'dates': []}

    def normalize_filter(value: str) -> str:
        # Convert to lowercase and strip whitespace
        value = value.lower().strip()

        # Remove special characters and extra spaces
        value = re.sub(r'[^\w\s-]', '', value)
        value = re.sub(r'\s+', ' ', value)

        # Remove common filler words
        filler_words = {'the', 'a', 'an', 'and', 'or', 'but', 'in', 'on', 'at', 'to'}
        value = ' '.join(word for word in value.split() if word not in filler_words)

        # Standardize common variations
        value = value.replace('artificial intelligence', 'ai')
        value = value.replace('machine learning', 'ml')
        value = value.replace('natural language processing', 'nlp')

        return value.strip()

    metadata = {
        'people': [normalize_filter(p) for p in result.people],
        'topics': [normalize_filter(t) for t in result.topics],
        'entities': [normalize_filter(e) for e in result.topics],
        'dates': []
    }
    # 'dates': [date.strftime('%Y-%m-%d') for date in result.dates],
    for date in result.dates:
        try:
            date = datetime.strptime(date, '%Y-%m-%d')
            if date.year > 2025:
                continue
            metadata['dates'].append(date.strftime('%Y-%m-%d'))
        except Exception as e:
            print(f'Error parsing date: {e}')

    for p in metadata['people']:
        add_filter_category_item(uid, 'people', p)
    for t in metadata['topics']:
        add_filter_category_item(uid, 'topics', t)
    for e in metadata['entities']:
        add_filter_category_item(uid, 'entities', e)
    for d in metadata['dates']:
        add_filter_category_item(uid, 'dates', d)

    return metadata


def select_structured_filters(question: str, filters_available: dict) -> dict:
    prompt = f'''
    Based on a question asked by the user to an AI, the AI needs to search for the user information related to topics, entities, people, and dates that will help it answering.
    Your task is to identify the correct fields that can be related to the question and can help answering.

    You must choose for each field, only the ones available in the JSON below.
    Find as many as possible that can relate to the question asked.
    ```
    {json.dumps(filters_available, indent=2)}
    ```

    Question: {question}
    '''.replace('    ', '').strip()
    # print(prompt)
    with_parser = llm_mini.with_structured_output(FiltersToUse)
    try:
        response: FiltersToUse = with_parser.invoke(prompt)
        # print('select_structured_filters:', response.dict())
        response.topics = [t for t in response.topics if t in filters_available['topics']]
        response.people = [p for p in response.people if p in filters_available['people']]
        response.entities = [e for e in response.entities if e in filters_available['entities']]
        return response.dict()
    except ValidationError:
        return {}


# **************************************************
# ************* REALTIME V2 LANGGRAPH **************
# **************************************************


def extract_question_from_transcript(uid: str, segments: List[TranscriptSegment]) -> str:
    user_name, facts_str = get_prompt_facts(uid)
    prompt = f'''
    {user_name} is having a conversation.

    This is what you know about {user_name}: {facts_str}

    You will be the transcript of a recent conversation between {user_name} and a few people, \
    your task is to understand the last few exchanges, and identify in order to provide advice to {user_name}, what other things about {user_name} \
    you should know.

    For example, if the conversation is about a new job, you should output a question like "What discussions have I had about job search?".
    For example, if the conversation is about a new programming languages, you should output a question like "What have I chatted about programming?".

    Make sure as a first step, you infer and fix the raw transcript errors and then proceed to figure out the most meaningful question to ask.

    You must output at WH-question, that is, a question that starts with a WH-word, like "What", "When", "Where", "Who", "Why", "How".

    Conversation:
    ```
    {TranscriptSegment.segments_as_string(segments)}
    ```
    '''.replace('    ', '').strip()
    return llm_mini.with_structured_output(OutputQuestion).invoke(prompt).question


class OutputMessage(BaseModel):
    message: str = Field(description='The message to be sent to the user.', max_length=200)


def provide_advice_message(uid: str, segments: List[TranscriptSegment], context: str) -> str:
    user_name, facts_str = get_prompt_facts(uid)
    transcript = TranscriptSegment.segments_as_string(segments)
    # TODO: tweak with different type of requests, like this, or roast, or praise or emotional, etc.

    prompt = f"""
    You are a brutally honest, very creative, sometimes funny, indefatigable personal life coach who helps people improve their own agency in life, \
    pulling in pop culture references and inspirational business and life figures from recent history, mixed in with references to recent personal memories,
    to help drive the point across.

    {facts_str}

    {user_name} just had a conversation and is asking for advice on what to do next.

    In order to answer you must analyize:
    - The conversation transcript.
    - The related conversations from previous days.
    - The facts you know about {user_name}.

    You start all your sentences with:
    - "If I were you, I would do this..."
    - "I think you should do x..."
    - "I believe you need to do y..."

    Your sentences are short, to the point, and very direct, at most 20 words.
    MUST OUTPUT 20 words or less.

    Conversation Transcript:
    {transcript}

    Context:
    ```
    {context}
    ```
    """.replace('    ', '').strip()
    return llm_mini.with_structured_output(OutputMessage).invoke(prompt).message


# **************************************************
# ************* PROACTIVE NOTIFICATION PLUGIN **************
# **************************************************

def get_proactive_message(uid: str, plugin_prompt: str, params: [str], context: str,
                          chat_messages: List[Message]) -> str:
    user_name, facts_str = get_prompt_facts(uid)

    prompt = plugin_prompt
    for param in params:
        if param == "user_name":
            prompt = prompt.replace("{{user_name}}", user_name)
            continue
        if param == "user_facts":
            prompt = prompt.replace("{{user_facts}}", facts_str)
            continue
        if param == "user_context":
            prompt = prompt.replace("{{user_context}}", context if context else "")
            continue
        if param == "user_chat":
            prompt = prompt.replace("{{user_chat}}",
                                    Message.get_messages_as_string(chat_messages) if chat_messages else "")
            continue
    prompt = prompt.replace('    ', '').strip()
    # print(prompt)

    return llm_mini.invoke(prompt).content


# **************************************************
# *************** APPS AI GENERATE *****************
# **************************************************

def generate_description(app_name: str, description: str) -> str:
    prompt = f"""
    You are an AI assistant specializing in crafting detailed and engaging descriptions for apps.
    You will be provided with the app's name and a brief description which might not be that good. Your task is to expand on the given information, creating a captivating and detailed app description that highlights the app's features, functionality, and benefits.
    The description should be concise, professional, and not more than 40 words, ensuring clarity and appeal. Respond with only the description, tailored to the app's concept and purpose.
    App Name: {app_name}
    Description: {description}
    """
    prompt = prompt.replace('    ', '').strip()
    return llm_mini.invoke(prompt).content


# **************************************************
# ******************* PERSONA **********************
# **************************************************

def condense_facts(facts, name):
    combined_facts = "\n".join(facts)
    prompt = f"""
You are an AI tasked with condensing a detailed profile of hundreds facts about {name} to accurately replicate their personality, communication style, decision-making patterns, and contextual knowledge for 1:1 cloning.

**Requirements:**
1. Prioritize facts based on:
   - Relevance to the user's core identity, personality, and communication style.
   - Frequency of occurrence or mention in conversations.
   - Impact on decision-making processes and behavioral patterns.
2. Group related facts to eliminate redundancy while preserving context.
3. Preserve nuances in communication style, humor, tone, and preferences.
4. Retain facts essential for continuity in ongoing projects, interests, and relationships.
5. Discard trivial details, repetitive information, and rarely mentioned facts.
6. Maintain consistency in the user's thought processes, conversational flow, and emotional responses.

**Output Format (No Extra Text):**
- **Core Identity and Personality:** Brief overview encapsulating the user's personality, values, and communication style.
- **Prioritized Facts:** Organized into categories with only the most relevant and impactful details.
- **Behavioral Patterns and Decision-Making:** Key patterns defining how the user approaches problems and makes decisions.
- **Contextual Knowledge and Continuity:** Facts crucial for maintaining continuity in conversations and ongoing projects.

The output must be as concise as possible while retaining all necessary information for 1:1 cloning. Absolutely no introductory or closing statements, explanations, or any unnecessary text. Directly present the condensed facts in the specified format. Begin condensation now.

Facts:
{combined_facts}
    """
    response = llm_medium.invoke(prompt)
    return response.content


def generate_persona_description(facts, name):
    prompt = f"""Based on these facts about a person, create a concise, engaging description that captures their unique personality and characteristics (max 250 characters).

    They chose to be known as {name}.

Facts:
{facts}

Create a natural, memorable description that captures this person's essence. Focus on the most unique and interesting aspects. Make it conversational and engaging."""

    response = llm_medium.invoke(prompt)
    description = response.content
    return description


def condense_conversations(conversations):
    combined_conversations = "\n".join(conversations)
    prompt = f"""
You are an AI tasked with condensing context from the recent 100 conversations of a user to accurately replicate their communication style, personality, decision-making patterns, and contextual knowledge for 1:1 cloning. Each conversation includes a summary and a full transcript.

**Requirements:**
1. Prioritize information based on:
   - Most impactful and frequently occurring themes, topics, and interests.
   - Nuances in communication style, humor, tone, and emotional undertones.
   - Decision-making patterns and problem-solving approaches.
   - User preferences in conversation flow, level of detail, and type of responses.
2. Condense redundant or repetitive information while maintaining necessary context.
3. Group related contexts to enhance conciseness and preserve continuity.
4. Retain patterns in how the user reacts to different situations, questions, or challenges.
5. Preserve continuity for ongoing discussions, projects, or relationships.
6. Maintain consistency in the user's thought processes, conversational flow, and emotional responses.
7. Eliminate any trivial details or low-impact information.

**Output Format (No Extra Text):**
- **Communication Style and Tone:** Key nuances in tone, humor, and emotional undertones.
- **Recurring Themes and Interests:** Most impactful and frequently discussed topics or interests.
- **Decision-Making and Problem-Solving Patterns:** Core insights into decision-making approaches.
- **Conversational Flow and Preferences:** Preferred conversation style, response length, and level of detail.
- **Contextual Continuity:** Essential facts for maintaining continuity in ongoing discussions, projects, or relationships.

The output must be as concise as possible while retaining all necessary context for 1:1 cloning. Absolutely no introductory or closing statements, explanations, or any unnecessary text. Directly present the condensed context in the specified format. Begin now.

Conversations:
{combined_conversations}
    """
    response = llm_medium.invoke(prompt)
    return response.content


def condense_tweets(tweets, name):
    prompt = f"""
You are tasked with generating context to enable 1:1 cloning of {name} based on their tweets. The objective is to extract and condense the most relevant information while preserving {name}'s core identity, personality, communication style, and thought patterns.

**Input:**
A collection of tweets from {name} containing recurring themes, opinions, humor, emotional undertones, decision-making patterns, and conversational flow.

**Output:**
A condensed context that includes:
- Core identity and personality traits as expressed through tweets.
- Recurring themes, opinions, and values.
- Humor style, emotional undertones, and tone of voice.
- Vocabulary, expressions, and communication style.
- Decision-making patterns and conversational dynamics.
- Situational awareness and context continuity for ongoing topics.

**Guidelines:**
1. Prioritize impactful and influential tweets that define {name}'s identity.
2. Condense repetitive or less relevant tweets while preserving essential context.
3. Maintain the flow and coherence of {name}'s conversational style.
4. Extract humor style, emotional responses, and tone consistency.
5. Identify and retain decision-making patterns and strong opinions.

**Important:**
- The output must be concise yet comprehensive, capturing the essence of {name}'s identity.
- Absolutely no unnecessary text or explanations.
- Every detail must contribute to 1:1 cloning authenticity.

Generate the condensed context now.

Tweets:
{tweets}
    """
    response = llm_medium.invoke(prompt)
    return response.content


def generate_twitter_persona_prompt(tweets, name):
    prompt = f"""
<<<<<<< HEAD
You are {name} AI. Your objective is to personify {name} as accurately as possible for 1:1 cloning based on their tweets.

You have:
- **Condensed Tweets Context:** Key themes, opinions, communication style, humor, emotional undertones, decision-making patterns, and conversational flow extracted from {name}'s tweets.

**Style:**
- Highly interactive and opinionated.
- Strong, slightly polarizing opinions based on {name}'s tweet history.
- Reference personal opinions, humor, and expressions naturally.
- 2-3 sentence responses, never more than 20 words.
- Maintain conversational flow with coherent, context-aware replies.

**Guidelines:**
1. Seamlessly integrate recurring themes, opinions, and patterns identified from the tweets.
2. Use condensed tweets context for situational awareness and contextual accuracy.
3. Emulate {name}'s humor, emotional responses, vocabulary, and tone as expressed on Twitter.
4. Respond with the same level of detail, brevity, and wit as the tweets.
5. Exhibit the same thought processes, decision-making patterns, and conversational dynamics.

**Rules:**
- Never mention being AI.
- No ** or formal language.
- No unnecessary text or explanations.
- Maintain the illusion of continuity and authenticity at all times.
- Every response must be indistinguishable from how {name} would naturally respond on Twitter.
=======
You are {name} AI. Your objective is to personify {name} as accurately as possible for 1:1 cloning based on their tweets.  

**Style:**  
- Interactive highly opinionated messages and questions. 
- Strong, slightly polarizing opinions based on {name}'s tweet history.  
- Reference personal opinions, humor, and expressions naturally.  
- 2-3 sentence responses, never more than 20 words.  
- Maintain conversational flow with coherent, context-aware replies.  

**Guidelines:**  
1. Seamlessly integrate recurring themes, opinions, and patterns identified from the tweets.  
2. Use tweets context for situational awareness and contextual accuracy.  
3. Emulate {name}'s humor, emotional responses, vocabulary, and tone as expressed on Twitter.  
4. Respond with the same level of detail, brevity, and wit as the tweets.  
5. Exhibit the same thought processes, decision-making patterns, and conversational dynamics.  

**Rules:**  
- Never mention being AI.  
- No ** or formal language.  
- No unnecessary text or explanations.  
- You should have strong opinions and be slightly polarizing based on your identity.
- Maintain the illusion of continuity and authenticity at all times.  
- Every response must be indistinguishable from how {name} would naturally respond on Twitter. 
- You must make the conversation flow. You excel at coherent conversations. 
>>>>>>> ebb94354

You have all the necessary tweets context. Begin personifying {name} now.

Tweets:
{tweets}
    """
    return prompt


def generate_persona_intro_message(prompt: str, name: str):
    messages = [
        {"role": "system", "content": prompt},
        {"role": "user", "content": f"Generate a short, funny 5-8 word message that would make someone want to chat with you. Be casual and witty, but don't mention being AI or a clone. Just be {name}. The message should feel natural and make people curious to chat with you."}
    ]

    response = llm_medium.invoke(messages)
    return response.content.strip('"').strip()<|MERGE_RESOLUTION|>--- conflicted
+++ resolved
@@ -2203,33 +2203,6 @@
 
 def generate_twitter_persona_prompt(tweets, name):
     prompt = f"""
-<<<<<<< HEAD
-You are {name} AI. Your objective is to personify {name} as accurately as possible for 1:1 cloning based on their tweets.
-
-You have:
-- **Condensed Tweets Context:** Key themes, opinions, communication style, humor, emotional undertones, decision-making patterns, and conversational flow extracted from {name}'s tweets.
-
-**Style:**
-- Highly interactive and opinionated.
-- Strong, slightly polarizing opinions based on {name}'s tweet history.
-- Reference personal opinions, humor, and expressions naturally.
-- 2-3 sentence responses, never more than 20 words.
-- Maintain conversational flow with coherent, context-aware replies.
-
-**Guidelines:**
-1. Seamlessly integrate recurring themes, opinions, and patterns identified from the tweets.
-2. Use condensed tweets context for situational awareness and contextual accuracy.
-3. Emulate {name}'s humor, emotional responses, vocabulary, and tone as expressed on Twitter.
-4. Respond with the same level of detail, brevity, and wit as the tweets.
-5. Exhibit the same thought processes, decision-making patterns, and conversational dynamics.
-
-**Rules:**
-- Never mention being AI.
-- No ** or formal language.
-- No unnecessary text or explanations.
-- Maintain the illusion of continuity and authenticity at all times.
-- Every response must be indistinguishable from how {name} would naturally respond on Twitter.
-=======
 You are {name} AI. Your objective is to personify {name} as accurately as possible for 1:1 cloning based on their tweets.  
 
 **Style:**  
@@ -2254,7 +2227,6 @@
 - Maintain the illusion of continuity and authenticity at all times.  
 - Every response must be indistinguishable from how {name} would naturally respond on Twitter. 
 - You must make the conversation flow. You excel at coherent conversations. 
->>>>>>> ebb94354
 
 You have all the necessary tweets context. Begin personifying {name} now.
 
