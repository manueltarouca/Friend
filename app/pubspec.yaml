name: friend_private
description: A new Flutter project.

publish_to: "none" # Remove this line if you wish to publish to pub.dev

version: 1.0.53+216

environment:
  sdk: ">=3.0.0 <4.0.0"

dependencies:
  flutter:
    sdk: flutter

  # State Management
  provider: ^6.1.2
  flutter_provider_utilities: ^1.0.6

  # Localizations
  flutter_localizations:
    sdk: flutter

  # UI
  auto_size_text: 3.0.0
  lottie: ^3.1.2
  expandable_text: ^2.3.0
  flutter_native_splash: ^2.4.0
  gradient_borders: ^1.0.1
  visibility_detector: ^0.4.0+2
  flutter_rating_bar: ^4.0.1
  dotted_border: ^2.1.0
  skeletonizer: ^1.4.2
  shimmer: ^3.0.0

  # Firebase
  firebase_core: 3.3.0
  firebase_auth: 5.1.4
  firebase_messaging: 15.0.4

  # Analytics and Support
  intercom_flutter:
  mixpanel_flutter: ^2.2.0

  # Utils
  collection: ^1.18.0
  equatable: 2.0.5
  flutter_blue_plus: 1.33.6
  http: ^1.2.1
  pdf: ^3.11.0
  intl: ^0.19.0
  permission_handler: ^11.3.1
  share_plus: ^9.0.0
  shared_preferences: ^2.2.3
  url_launcher: ^6.3.0
  wav: ^1.3.0
  path: ^1.9.0
  uuid: ^4.4.0
  tuple: ^2.0.2
  googleapis_auth: ^1.6.0
  envied: ^0.5.4+1
  awesome_notifications_core: ^0.9.3
  awesome_notifications: any
  instabug_flutter: ^13.3.0
  nordic_dfu: ^6.1.4+hotfix
  package_info_plus: ^8.0.1
  path_provider: any
  flutter_foreground_task: 8.13.0
  upgrader: ^10.3.0
  crypto: ^3.0.3
  flutter_markdown: ^0.7.2+1
  flutter_background_service: ^5.0.7
  flutter_background_service_android: 6.2.4
  flutter_background_service_platform_interface: 5.1.1
  opus_flutter: ^3.0.3
  opus_dart: ^3.0.1
  growthbook_sdk_flutter: 3.9.2
  manage_calendar_events: ^2.0.3
  flutter_timezone: ^2.0.0
  sign_in_with_apple: ^6.1.1
  google_sign_in: ^6.2.1
  location: ^7.0.0
  cached_network_image: ^3.3.1
  map_launcher: ^3.3.1
  internet_connection_checker_plus: ^2.5.0
  geolocator:
  version: ^3.0.2
  webview_flutter: ^4.8.0
  flutter_sound: ^9.10.0
  just_audio: ^0.9.39
  frame_sdk: ^0.0.7
  web_socket_channel: ^3.0.1
  talker_flutter:
  flutter_silero_vad:
    git:
      url: https://github.com/char5742/flutter_silero_vad.git
  image_picker: ^1.1.2
  timeago: ^3.7.0
  app_links: ^6.3.2
  flutter_svg: ^2.0.16
<<<<<<< HEAD
  file_picker: 8.0.7

=======
  photo_view: ^0.15.0
>>>>>>> db9577f8

dependency_overrides:
  http: ^1.2.1
  uuid: ^4.4.0
  js: ^0.7.1
  opus_flutter_ios:
    git:
      url: https://github.com/mdmohsin7/opus_flutter.git
      path: opus_flutter_ios
      ref: dev
  opus_flutter_android:
    git:
      url: https://github.com/mdmohsin7/opus_flutter.git
      path: opus_flutter_android
    # flutter_blue_plus:
    # git:
    #   url: https://github.com/chipweinberger/flutter_blue_plus
    #   ref: 1.32.13
    #   version: ^1.32.13
  manage_calendar_events:
    git:
      url: https://github.com/beastoin/manage_calendar_events
      ref: master
      version: ^2.0.4

dev_dependencies:
  flutter_launcher_icons: 0.13.1
  flutter_lints: ^4.0.0
  image: ^4.2.0
  integration_test:
    sdk: flutter
  lints: ^4.0.0
  flutter_test:
    sdk: flutter
  envied_generator: ^0.5.4+1
  build_runner: ^2.4.11
  flutter_flavorizr: ^2.2.3
  flutter_gen_runner: 5.8.0

flutter_launcher_icons:
  android: true
  ios: true
  remove_alpha_ios: true
  web:
    generate: true
  image_path: "assets/images/app_launcher_icon.png"

flutter:
  uses-material-design: true
  assets:
    - assets/images/blob.png
    - assets/images/stars.png
    - assets/images/herologo.png
    - assets/fonts/
    - assets/images/
    - assets/lottie_animations/
    - assets/pdfs/
    - assets/silero_vad.onnx
    - assets/silero_vad.v5.onnx
    - shorebird.yaml
    - assets/device_assets/frame_lib.lua
  fonts:
    - family: "SF Pro Display"
      fonts:
        - asset: assets/fonts/SFPRODISPLAYTHINITALIC.OTF
          weight: 100
          style: italic
        - asset: assets/fonts/SFPRODISPLAYLIGHTITALIC.OTF
          weight: 300
          style: italic
        - asset: assets/fonts/SFPRODISPLAYREGULAR.OTF
        - asset: assets/fonts/SFPRODISPLAYHEAVYITALIC.OTF
          style: italic
        - asset: assets/fonts/SFPRODISPLAYMEDIUM.OTF
          weight: 500
        - asset: assets/fonts/SFPRODISPLAYSEMIBOLDITALIC.OTF
          weight: 600
          style: italic
        - asset: assets/fonts/SFPRODISPLAYBOLD.OTF
          weight: 700
        - asset: assets/fonts/SFPRODISPLAYBLACKITALIC.OTF
          weight: 900
          style: italic

flutter_gen:
  output: lib/gen/
  class_name: Assets
  integrations:
    flutter_svg: true
    rive: true
    lottie: true
  gen_package_path: true
  ignore_resolution: true
  omit_path_levels: 3
  format_dart_code: false

flutter_native_splash:
  background_image: "assets/images/splash.png"
  android_12:
    image: assets/images/splash_icon.png
    color: "#000000" # TODO: improve hero banner on android12

  android: true
  ios: true<|MERGE_RESOLUTION|>--- conflicted
+++ resolved
@@ -97,12 +97,8 @@
   timeago: ^3.7.0
   app_links: ^6.3.2
   flutter_svg: ^2.0.16
-<<<<<<< HEAD
   file_picker: 8.0.7
-
-=======
   photo_view: ^0.15.0
->>>>>>> db9577f8
 
 dependency_overrides:
   http: ^1.2.1
