--- conflicted
+++ resolved
@@ -236,11 +236,7 @@
                   getItemAddOn('Calendar Integration', () {
                     routeToPage(context, const CalendarPage());
                   }, icon: Icons.calendar_month),
-<<<<<<< HEAD
                   const Divider(
-=======
-                  Divider(
->>>>>>> 290881e9
                     color: Colors.transparent,
                   ),
                   getItemAddOn('Speech Recognition', () {
@@ -252,7 +248,6 @@
                   const Divider(
                     color: Colors.transparent,
                   ),
-<<<<<<< HEAD
                   getItemAddOn(
                       SharedPreferencesUtil().givenName.isEmpty
                           ? 'About YOU (by Omi)'
@@ -262,8 +257,6 @@
                   const Divider(
                     color: Colors.transparent,
                   ),
-=======
->>>>>>> 290881e9
                   getItemAddOn('Developer Mode', () async {
                     MixpanelManager().devModePageOpened();
                     await routeToPage(context, const DeveloperSettingsPage());
@@ -300,7 +293,6 @@
                       ),
                     );
                   }, icon: Icons.language_outlined, visibility: true),
-<<<<<<< HEAD
                   const SizedBox(height: 16),
                   ListTile(
                     title: const Text('Need help?', style: TextStyle(color: Colors.white)),
@@ -322,7 +314,6 @@
                       MixpanelManager().joinDiscordClicked();
                     },
                   ),
-=======
                   getItemAddOn('About omi', () {
                     Navigator.of(context).push(
                       MaterialPageRoute(
@@ -333,7 +324,6 @@
                       ),
                     );
                   }, icon: Icons.people, visibility: true),
->>>>>>> 290881e9
                   const SizedBox(height: 32),
                   Padding(
                     padding: const EdgeInsets.all(8),
