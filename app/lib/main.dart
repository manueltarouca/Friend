--- conflicted
+++ resolved
@@ -21,12 +21,9 @@
 import 'package:friend_private/providers/home_provider.dart';
 import 'package:friend_private/providers/memory_provider.dart';
 import 'package:friend_private/providers/message_provider.dart';
-<<<<<<< HEAD
 import 'package:friend_private/providers/plugin_provider.dart';
 import 'package:friend_private/providers/capture_provider.dart';
-=======
 import 'package:friend_private/providers/onboarding_provider.dart';
->>>>>>> cd0a2bcc
 import 'package:friend_private/services/notification_service.dart';
 import 'package:friend_private/utils/analytics/growthbook.dart';
 import 'package:friend_private/utils/analytics/mixpanel.dart';
@@ -136,9 +133,10 @@
   Widget build(BuildContext context) {
     return MultiProvider(
         providers: [
+          ChangeNotifierProvider(create: (context) => AuthenticationProvider()),
+          ChangeNotifierProvider(create: (context) => OnboardingProvider()),
           ListenableProvider(create: (context) => HomeProvider()),
           ListenableProvider(create: (context) => MemoryProvider()),
-<<<<<<< HEAD
           ListenableProvider(create: (context) => PluginProvider()),
           ChangeNotifierProxyProvider2<MemoryProvider, MessageProvider, CaptureProvider>(
             create: (context) => CaptureProvider(),
@@ -150,10 +148,6 @@
             update: (BuildContext context, value, MessageProvider? previous) =>
                 MessageProvider()..updatePluginProvider(value),
           ),
-=======
-          ChangeNotifierProvider(create: (context) => AuthenticationProvider()),
-          ChangeNotifierProvider(create: (context) => OnboardingProvider()),
->>>>>>> cd0a2bcc
         ],
         builder: (context, child) {
           return WithForegroundTask(
