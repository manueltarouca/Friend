import 'dart:async';
import 'dart:convert';

import 'package:flutter/material.dart';
import 'package:friend_private/backend/preferences.dart';
import 'package:friend_private/backend/schema/bt_device/bt_device.dart';
import 'package:friend_private/backend/schema/message_event.dart';
import 'package:friend_private/backend/schema/transcript_segment.dart';
import 'package:friend_private/env/env.dart';
import 'package:friend_private/services/notifications.dart';
<<<<<<< HEAD
import 'package:instabug_flutter/instabug_flutter.dart';
import 'package:internet_connection_checker_plus/internet_connection_checker_plus.dart';
import 'package:web_socket_channel/io.dart';
import 'package:web_socket_channel/status.dart' as socket_channel_status;
import 'package:web_socket_channel/web_socket_channel.dart';

enum PureSocketStatus { notConnected, connecting, connected, disconnected }

abstract class IPureSocketListener {
  void onConnected();

  void onMessage(dynamic message);

  void onClosed();

  void onError(Object err, StackTrace trace);

  void onInternetConnectionFailed() {}

  void onMaxRetriesReach() {}
}

abstract class IPureSocket {
  Future<bool> connect();

  Future disconnect();

  void send(dynamic message);

  void onInternetSatusChanged(InternetStatus status);

  void onMessage(dynamic message);

  void onClosed();

  void onError(Object err, StackTrace trace);
}

class PureSocketMessage {
  String? raw;
}

class PureCore {
  late InternetConnection internetConnection;

  factory PureCore() => _instance;

  /// The singleton instance of [PureCore].
  static final _instance = PureCore.createInstance();

  PureCore.createInstance() {
    internetConnection = InternetConnection.createInstance(
        /*
      customCheckOptions: [
        InternetCheckOption(
          uri: Uri.parse(Env.apiBaseUrl!),
          timeout: const Duration(
            seconds: 30,
          ),
          responseStatusFn: (resp) {
            return resp.statusCode < 500;
          },
        ),
      ],
		*/
        );
  }
}

class PureSocket implements IPureSocket {
  StreamSubscription<InternetStatus>? _internetStatusListener;
  InternetStatus? _internetStatus;
  Timer? _internetLostDelayTimer;

  WebSocketChannel? _channel;

  WebSocketChannel get channel {
    if (_channel == null) {
      throw Exception('Socket is not connected');
    }
    return _channel!;
  }

  PureSocketStatus _status = PureSocketStatus.notConnected;

  PureSocketStatus get status => _status;

  IPureSocketListener? _listener;

  int _retries = 0;

  String url;

  PureSocket(this.url) {
    _internetStatusListener = PureCore().internetConnection.onStatusChange.listen((InternetStatus status) {
      onInternetSatusChanged(status);
    });
  }

  void setListener(IPureSocketListener listener) {
    _listener = listener;
  }

  @override
  Future<bool> connect() async {
    return await _connect();
  }

  Future<bool> _connect() async {
    if (_status == PureSocketStatus.connecting || _status == PureSocketStatus.connected) {
      return false;
    }

    _channel = IOWebSocketChannel.connect(
      url,
      pingInterval: const Duration(seconds: 10),
      connectTimeout: const Duration(seconds: 30),
    );
    if (_channel?.ready == null) {
      return false;
    }

    _status = PureSocketStatus.connecting;
    dynamic err;
    try {
      await channel.ready;
    } on SocketException catch (e) {
      err = e;
    } on WebSocketChannelException catch (e) {
      err = e;
    }
    if (err != null) {
      print("Error: $err");
      _status = PureSocketStatus.notConnected;
      return false;
    }
    _status = PureSocketStatus.connected;
    _listener?.onConnected();
    _retries = 0;

    final that = this;

    _channel?.stream.listen(
      (message) {
        that.onMessage(message);
      },
      onError: (err, trace) {
        that.onError(err, trace);
      },
      onDone: () {
        that.onClosed();
      },
      cancelOnError: true,
    );

    return true;
  }

  @override
  Future disconnect() async {
    if (_status == PureSocketStatus.connected) {
      // Warn: should not use await cause dead end by socket closed.
      _channel?.sink.close(socket_channel_status.normalClosure);
    }
    _status = PureSocketStatus.disconnected;
    onClosed();
  }

  Future _cleanUp() async {
    _internetLostDelayTimer?.cancel();
    _internetStatusListener?.cancel();
  }

  Future stop() async {
    await disconnect();
    await _cleanUp();
  }

  @override
  void onClosed() {
    _status = PureSocketStatus.disconnected;
    debugPrint("Socket closed");
    _listener?.onClosed();
  }

  @override
  void onError(Object err, StackTrace trace) {
    _status = PureSocketStatus.disconnected;
    print("Error: ${err}");
    debugPrintStack(stackTrace: trace);

    _listener?.onError(err, trace);

    CrashReporting.reportHandledCrash(err, trace, level: NonFatalExceptionLevel.error);
  }

  @override
  void onMessage(dynamic message) {
    debugPrint("[Socket] Message $message");
    _listener?.onMessage(message);
  }

  @override
  void send(message) {
    _channel?.sink.add(message);
  }

  void _reconnect() async {
    debugPrint("[Socket] reconnect...${_retries + 1}...");
    const int initialBackoffTimeMs = 1000; // 1 second
    const double multiplier = 1.5;
    const int maxRetries = 7;

    if (_status == PureSocketStatus.connecting || _status == PureSocketStatus.connected) {
      debugPrint("[Socket] Can not reconnect, because socket is $_status");
      return;
    }

    await _cleanUp();

    var ok = await _connect();
    if (ok) {
      return;
    }

    // retry
    int waitInMilliseconds = pow(multiplier, _retries).toInt() * initialBackoffTimeMs;
    await Future.delayed(Duration(milliseconds: waitInMilliseconds));
    _retries++;
    if (_retries >= maxRetries) {
      debugPrint("[Socket] Reach max retries $maxRetries");
      _listener?.onMaxRetriesReach();
      return;
    }
    _reconnect();
  }

  @override
  void onInternetSatusChanged(InternetStatus status) {
    debugPrint("[Socket] Internet connection changed $status socket $_status");
    _internetStatus = status;
    switch (status) {
      case InternetStatus.connected:
        if (_status == PureSocketStatus.connected || _status == PureSocketStatus.connecting) {
          return;
        }
        _reconnect();
        break;
      case InternetStatus.disconnected:
        var that = this;
        _internetLostDelayTimer?.cancel();
        _internetLostDelayTimer = Timer(const Duration(seconds: 60), () async {
          if (_internetStatus != InternetStatus.disconnected) {
            return;
          }

          await that.disconnect();
          _listener?.onInternetConnectionFailed();
        });

        break;
    }
  }
}
=======
import 'package:friend_private/services/sockets/pure_socket.dart';
>>>>>>> 66b7a6aa

abstract interface class ITransctipSegmentSocketServiceListener {
  void onMessageEventReceived(ServerMessageEvent event);

  void onSegmentReceived(List<TranscriptSegment> segments);

  void onError(Object err);

  void onConnected();

  void onClosed();
}

class SpeechProfileTranscriptSegmentSocketService extends TranscriptSegmentSocketService {
  SpeechProfileTranscriptSegmentSocketService.create(super.sampleRate, super.codec)
      : super.create(includeSpeechProfile: false, newMemoryWatch: false);
}

class MemoryTranscripSegmentSocketService extends TranscriptSegmentSocketService {
  MemoryTranscripSegmentSocketService.create(super.sampleRate, super.codec)
      : super.create(includeSpeechProfile: true, newMemoryWatch: true);
}

enum SocketServiceState {
  connected,
  disconnected,
}

class TranscriptSegmentSocketService implements IPureSocketListener {
  late PureSocket _socket;
  final Map<Object, ITransctipSegmentSocketServiceListener> _listeners = {};

  SocketServiceState get state =>
      _socket.status == PureSocketStatus.connected ? SocketServiceState.connected : SocketServiceState.disconnected;

  int sampleRate;
  BleAudioCodec codec;
  bool includeSpeechProfile;
  bool newMemoryWatch;

  TranscriptSegmentSocketService.create(
    this.sampleRate,
    this.codec, {
    this.includeSpeechProfile = false,
    this.newMemoryWatch = true,
  }) {
    final recordingsLanguage = SharedPreferencesUtil().recordingsLanguage;
    var params = '?language=$recordingsLanguage&sample_rate=$sampleRate&codec=$codec&uid=${SharedPreferencesUtil().uid}'
        '&include_speech_profile=$includeSpeechProfile&new_memory_watch=$newMemoryWatch&stt_service=${SharedPreferencesUtil().transcriptionModel}';
    String url = '${Env.apiBaseUrl!.replaceAll('https', 'wss')}v2/listen$params';

    _socket = PureSocket(url);
    _socket.setListener(this);
  }

  void subscribe(Object context, ITransctipSegmentSocketServiceListener listener) {
    _listeners.remove(context.hashCode);
    _listeners.putIfAbsent(context.hashCode, () => listener);
  }

  void unsubscribe(Object context) {
    _listeners.remove(context.hashCode);
  }

  Future start() async {
    bool ok = await _socket.connect();
    if (!ok) {
      debugPrint("Can not connect to websocket");
    }
  }

  Future stop({String? reason}) async {
    await _socket.stop();
    _listeners.clear();

    if (reason != null) {
      debugPrint(reason);
    }
  }

  Future send(dynamic message) async {
    _socket.send(message);
    return;
  }

  @override
  void onClosed() {
    _listeners.forEach((k, v) {
      v.onClosed();
    });
  }

  @override
  void onError(Object err, StackTrace trace) {
    _listeners.forEach((k, v) {
      v.onError(err);
    });
  }

  @override
  void onMessage(event) {
    if (event == 'ping') return;

    // Decode json
    dynamic jsonEvent;
    try {
      jsonEvent = jsonDecode(event);
    } on FormatException catch (e) {
      debugPrint(e.toString());
    }
    if (jsonEvent == null) {
      debugPrint("Can not decode message event json $event");
      return;
    }

    // Transcript segments
    if (jsonEvent is List) {
      var segments = jsonEvent;
      if (segments.isEmpty) {
        return;
      }
      _listeners.forEach((k, v) {
        v.onSegmentReceived(segments.map((e) => TranscriptSegment.fromJson(e)).toList());
      });
      return;
    }

    // Message event
    if (jsonEvent.containsKey("type")) {
      var event = ServerMessageEvent.fromJson(jsonEvent);
      _listeners.forEach((k, v) {
        v.onMessageEventReceived(event);
      });
      return;
    }

    debugPrint(event.toString());
  }

  @override
  void onInternetConnectionFailed() {
    debugPrint("onInternetConnectionFailed");

    // Send notification
    NotificationService.instance.clearNotification(3);
    NotificationService.instance.createNotification(
      notificationId: 3,
      title: 'Internet Connection Lost',
      body: 'Your device is offline. Transcription is paused until connection is restored.',
    );
  }

  @override
  void onMaxRetriesReach() {
    debugPrint("onMaxRetriesReach");

    // Send notification
    NotificationService.instance.clearNotification(2);
    NotificationService.instance.createNotification(
      notificationId: 2,
      title: 'Connection Issue 🚨',
      body: 'Unable to connect to the transcript service.'
          ' Please restart the app or contact support if the problem persists.',
    );
  }

  @override
  void onConnected() {
    _listeners.forEach((k, v) {
      v.onConnected();
    });
  }
}<|MERGE_RESOLUTION|>--- conflicted
+++ resolved
@@ -8,274 +8,7 @@
 import 'package:friend_private/backend/schema/transcript_segment.dart';
 import 'package:friend_private/env/env.dart';
 import 'package:friend_private/services/notifications.dart';
-<<<<<<< HEAD
-import 'package:instabug_flutter/instabug_flutter.dart';
-import 'package:internet_connection_checker_plus/internet_connection_checker_plus.dart';
-import 'package:web_socket_channel/io.dart';
-import 'package:web_socket_channel/status.dart' as socket_channel_status;
-import 'package:web_socket_channel/web_socket_channel.dart';
-
-enum PureSocketStatus { notConnected, connecting, connected, disconnected }
-
-abstract class IPureSocketListener {
-  void onConnected();
-
-  void onMessage(dynamic message);
-
-  void onClosed();
-
-  void onError(Object err, StackTrace trace);
-
-  void onInternetConnectionFailed() {}
-
-  void onMaxRetriesReach() {}
-}
-
-abstract class IPureSocket {
-  Future<bool> connect();
-
-  Future disconnect();
-
-  void send(dynamic message);
-
-  void onInternetSatusChanged(InternetStatus status);
-
-  void onMessage(dynamic message);
-
-  void onClosed();
-
-  void onError(Object err, StackTrace trace);
-}
-
-class PureSocketMessage {
-  String? raw;
-}
-
-class PureCore {
-  late InternetConnection internetConnection;
-
-  factory PureCore() => _instance;
-
-  /// The singleton instance of [PureCore].
-  static final _instance = PureCore.createInstance();
-
-  PureCore.createInstance() {
-    internetConnection = InternetConnection.createInstance(
-        /*
-      customCheckOptions: [
-        InternetCheckOption(
-          uri: Uri.parse(Env.apiBaseUrl!),
-          timeout: const Duration(
-            seconds: 30,
-          ),
-          responseStatusFn: (resp) {
-            return resp.statusCode < 500;
-          },
-        ),
-      ],
-		*/
-        );
-  }
-}
-
-class PureSocket implements IPureSocket {
-  StreamSubscription<InternetStatus>? _internetStatusListener;
-  InternetStatus? _internetStatus;
-  Timer? _internetLostDelayTimer;
-
-  WebSocketChannel? _channel;
-
-  WebSocketChannel get channel {
-    if (_channel == null) {
-      throw Exception('Socket is not connected');
-    }
-    return _channel!;
-  }
-
-  PureSocketStatus _status = PureSocketStatus.notConnected;
-
-  PureSocketStatus get status => _status;
-
-  IPureSocketListener? _listener;
-
-  int _retries = 0;
-
-  String url;
-
-  PureSocket(this.url) {
-    _internetStatusListener = PureCore().internetConnection.onStatusChange.listen((InternetStatus status) {
-      onInternetSatusChanged(status);
-    });
-  }
-
-  void setListener(IPureSocketListener listener) {
-    _listener = listener;
-  }
-
-  @override
-  Future<bool> connect() async {
-    return await _connect();
-  }
-
-  Future<bool> _connect() async {
-    if (_status == PureSocketStatus.connecting || _status == PureSocketStatus.connected) {
-      return false;
-    }
-
-    _channel = IOWebSocketChannel.connect(
-      url,
-      pingInterval: const Duration(seconds: 10),
-      connectTimeout: const Duration(seconds: 30),
-    );
-    if (_channel?.ready == null) {
-      return false;
-    }
-
-    _status = PureSocketStatus.connecting;
-    dynamic err;
-    try {
-      await channel.ready;
-    } on SocketException catch (e) {
-      err = e;
-    } on WebSocketChannelException catch (e) {
-      err = e;
-    }
-    if (err != null) {
-      print("Error: $err");
-      _status = PureSocketStatus.notConnected;
-      return false;
-    }
-    _status = PureSocketStatus.connected;
-    _listener?.onConnected();
-    _retries = 0;
-
-    final that = this;
-
-    _channel?.stream.listen(
-      (message) {
-        that.onMessage(message);
-      },
-      onError: (err, trace) {
-        that.onError(err, trace);
-      },
-      onDone: () {
-        that.onClosed();
-      },
-      cancelOnError: true,
-    );
-
-    return true;
-  }
-
-  @override
-  Future disconnect() async {
-    if (_status == PureSocketStatus.connected) {
-      // Warn: should not use await cause dead end by socket closed.
-      _channel?.sink.close(socket_channel_status.normalClosure);
-    }
-    _status = PureSocketStatus.disconnected;
-    onClosed();
-  }
-
-  Future _cleanUp() async {
-    _internetLostDelayTimer?.cancel();
-    _internetStatusListener?.cancel();
-  }
-
-  Future stop() async {
-    await disconnect();
-    await _cleanUp();
-  }
-
-  @override
-  void onClosed() {
-    _status = PureSocketStatus.disconnected;
-    debugPrint("Socket closed");
-    _listener?.onClosed();
-  }
-
-  @override
-  void onError(Object err, StackTrace trace) {
-    _status = PureSocketStatus.disconnected;
-    print("Error: ${err}");
-    debugPrintStack(stackTrace: trace);
-
-    _listener?.onError(err, trace);
-
-    CrashReporting.reportHandledCrash(err, trace, level: NonFatalExceptionLevel.error);
-  }
-
-  @override
-  void onMessage(dynamic message) {
-    debugPrint("[Socket] Message $message");
-    _listener?.onMessage(message);
-  }
-
-  @override
-  void send(message) {
-    _channel?.sink.add(message);
-  }
-
-  void _reconnect() async {
-    debugPrint("[Socket] reconnect...${_retries + 1}...");
-    const int initialBackoffTimeMs = 1000; // 1 second
-    const double multiplier = 1.5;
-    const int maxRetries = 7;
-
-    if (_status == PureSocketStatus.connecting || _status == PureSocketStatus.connected) {
-      debugPrint("[Socket] Can not reconnect, because socket is $_status");
-      return;
-    }
-
-    await _cleanUp();
-
-    var ok = await _connect();
-    if (ok) {
-      return;
-    }
-
-    // retry
-    int waitInMilliseconds = pow(multiplier, _retries).toInt() * initialBackoffTimeMs;
-    await Future.delayed(Duration(milliseconds: waitInMilliseconds));
-    _retries++;
-    if (_retries >= maxRetries) {
-      debugPrint("[Socket] Reach max retries $maxRetries");
-      _listener?.onMaxRetriesReach();
-      return;
-    }
-    _reconnect();
-  }
-
-  @override
-  void onInternetSatusChanged(InternetStatus status) {
-    debugPrint("[Socket] Internet connection changed $status socket $_status");
-    _internetStatus = status;
-    switch (status) {
-      case InternetStatus.connected:
-        if (_status == PureSocketStatus.connected || _status == PureSocketStatus.connecting) {
-          return;
-        }
-        _reconnect();
-        break;
-      case InternetStatus.disconnected:
-        var that = this;
-        _internetLostDelayTimer?.cancel();
-        _internetLostDelayTimer = Timer(const Duration(seconds: 60), () async {
-          if (_internetStatus != InternetStatus.disconnected) {
-            return;
-          }
-
-          await that.disconnect();
-          _listener?.onInternetConnectionFailed();
-        });
-
-        break;
-    }
-  }
-}
-=======
 import 'package:friend_private/services/sockets/pure_socket.dart';
->>>>>>> 66b7a6aa
 
 abstract interface class ITransctipSegmentSocketServiceListener {
   void onMessageEventReceived(ServerMessageEvent event);
