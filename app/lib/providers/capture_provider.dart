import 'dart:async';
import 'dart:convert';
import 'dart:io';
import 'dart:math';

import 'package:collection/collection.dart';
import 'package:flutter/material.dart';
import 'package:flutter_foreground_task/flutter_foreground_task.dart';
import 'package:flutter_provider_utilities/flutter_provider_utilities.dart';
import 'package:friend_private/backend/http/api/memories.dart';
import 'package:friend_private/backend/http/api/processing_memories.dart';
import 'package:friend_private/backend/http/cloud_storage.dart';
import 'package:friend_private/backend/preferences.dart';
import 'package:friend_private/backend/schema/bt_device.dart';
import 'package:friend_private/backend/schema/geolocation.dart';
import 'package:friend_private/backend/schema/memory.dart';
import 'package:friend_private/backend/schema/message.dart';
import 'package:friend_private/backend/schema/message_event.dart';
import 'package:friend_private/backend/schema/structured.dart';
import 'package:friend_private/backend/schema/transcript_segment.dart';
import 'package:friend_private/pages/capture/logic/openglass_mixin.dart';
import 'package:friend_private/providers/memory_provider.dart';
import 'package:friend_private/providers/message_provider.dart';
import 'package:friend_private/providers/websocket_provider.dart';
import 'package:friend_private/services/services.dart';
import 'package:friend_private/utils/analytics/growthbook.dart';
import 'package:friend_private/utils/analytics/mixpanel.dart';
import 'package:friend_private/utils/audio/wav_bytes.dart';
import 'package:friend_private/utils/enums.dart';
import 'package:friend_private/utils/features/calendar.dart';
import 'package:friend_private/utils/logger.dart';
import 'package:friend_private/utils/memories/integrations.dart';
import 'package:friend_private/utils/memories/process.dart';
import 'package:friend_private/utils/websockets.dart';
import 'package:permission_handler/permission_handler.dart';
import 'package:uuid/uuid.dart';

class CaptureProvider extends ChangeNotifier with OpenGlassMixin, MessageNotifierMixin {
  MemoryProvider? memoryProvider;
  MessageProvider? messageProvider;
  WebSocketProvider? webSocketProvider;

  void updateProviderInstances(MemoryProvider? mp, MessageProvider? p, WebSocketProvider? wsProvider) {
    memoryProvider = mp;
    messageProvider = p;
    webSocketProvider = wsProvider;
    notifyListeners();
  }

  BTDeviceStruct? connectedDevice;
  bool isGlasses = false;

  List<TranscriptSegment> segments = [];
  Geolocation? geolocation;

  bool hasTranscripts = false;
  bool memoryCreating = false;
  bool audioBytesConnected = false;

  static const quietSecondsForMemoryCreation = 120;

  StreamSubscription? _bleBytesStream;

  get bleBytesStream => _bleBytesStream;

  StreamSubscription? _storageStream;
  get storageStream => _storageStream;

  RecordingState recordingState = RecordingState.stop;

// -----------------------
// Memory creation variables
  double? streamStartedAtSecond;
  DateTime? firstStreamReceivedAt;
  int? secondsMissedOnReconnect;
  WavBytesUtil? audioStorage;
  Timer? _memoryCreationTimer;
  String conversationId = const Uuid().v4();
  DateTime? currentTranscriptStartedAt;
  DateTime? currentTranscriptFinishedAt;
  int elapsedSeconds = 0;
  List<int> currentStorageFiles = <int>[];
  StorageBytesUtil storageUtil = StorageBytesUtil();
  // -----------------------

  String? processingMemoryId;

  bool resetStateAlreadyCalled = false;
  String dateTimeStorageString = "";

  void setResetStateAlreadyCalled(bool value) {
    resetStateAlreadyCalled = value;
    notifyListeners();
  }

  void setHasTranscripts(bool value) {
    hasTranscripts = value;
    notifyListeners();
  }

  void setMemoryCreating(bool value) {
    print('set memory creating ${value}');
    memoryCreating = value;
    notifyListeners();
  }

  void setGeolocation(Geolocation? value) {
    geolocation = value;

    // Update processing memory on geolocation
    if (processingMemoryId != null) {
      _updateProcessingMemory();
    }

    notifyListeners();
  }

  void setAudioBytesConnected(bool value) {
    audioBytesConnected = value;
    notifyListeners();
  }

  void updateConnectedDevice(BTDeviceStruct? device) {
    debugPrint('connected device changed from ${connectedDevice?.id} to ${device?.id}');
    connectedDevice = device;
    notifyListeners();
  }

  // This func was added by @kevvz partially, not sure about the use
  //create the memory here
  Future<bool?> createMemory({bool forcedCreation = false}) async {}
  void _onMemoryCreating() {
    setMemoryCreating(true);
  }

  Future<void> _updateProcessingMemory() async {
    if (processingMemoryId == null) {
      return;
    }

    debugPrint("update processing memory");
    // Update info likes geolocation
    UpdateProcessingMemoryResponse? result = await updateProcessingMemoryServer(
      id: processingMemoryId!,
      geolocation: geolocation,
      emotionalFeedback: GrowthbookUtil().isOmiFeedbackEnabled(),
    );
    if (result?.result == null) {
      print("Can not update processing memory, result null");
    }
  }

  Future<void> _onProcessingMemoryCreated(String processingMemoryId) async {
    this.processingMemoryId = processingMemoryId;
    _updateProcessingMemory();
  }

  Future<void> _onMemoryCreated(ServerMessageEvent event) async {
    if (event.memory == null) {
      print("Memory is not found, processing memory ${event.processingMemoryId}");
      return;
    }
    _processOnMemoryCreated(event.memory, event.messages ?? []);
  }

  void _onMemoryCreateFailed() {
    _processOnMemoryCreated(null, []); // force failed
  }

  Future<void> _onMemoryPostProcessSuccess(String memoryId) async {
    var memory = await getMemoryById(memoryId);
    if (memory == null) {
      print("Memory is not found $memoryId");
      return;
    }

    memoryProvider?.updateMemory(memory);
  }

  Future<void> _onMemoryPostProcessFailed(String memoryId) async {
    var memory = await getMemoryById(memoryId);
    if (memory == null) {
      print("Memory is not found $memoryId");
      return;
    }

    memoryProvider?.updateMemory(memory);
  }

  Future<bool?> _processOnMemoryCreated(ServerMemory? memory, List<ServerMessage> messages) async {
    if (memory != null) {
      await processMemoryContent(
        memory: memory,
        messages: messages,
        sendMessageToChat: (v) {
          // use message provider to send message to chat
          messageProvider?.addMessage(v);
        },
      );
    }
    if (memory == null && (segments.isNotEmpty || photos.isNotEmpty)) {
      memory = ServerMemory(
        id: const Uuid().v4(),
        createdAt: DateTime.now(),
        structured: Structured('', '', emoji: '⛓️‍💥', category: 'other'),
        discarded: true,
        transcriptSegments: segments,
        geolocation: geolocation,
        photos: photos.map<MemoryPhoto>((e) => MemoryPhoto(e.item1, e.item2)).toList(),
        startedAt: currentTranscriptStartedAt,
        finishedAt: currentTranscriptFinishedAt,
        failed: true,
        source: segments.isNotEmpty ? MemorySource.friend : MemorySource.openglass,
        language: segments.isNotEmpty ? SharedPreferencesUtil().recordingsLanguage : null,
        processingMemoryId: processingMemoryId,
      );
      SharedPreferencesUtil().addFailedMemory(memory);

      // TODO: store anyways something temporal and retry once connected again.
    }

    if (memory != null) {
      // use memory provider to add memory
      MixpanelManager().memoryCreated(memory);
      memoryProvider?.addMemory(memory);
      if (memoryProvider?.memories.isEmpty ?? false) {
        memoryProvider?.getMoreMemoriesFromServer();
      }
    }

    _cleanNew();

    // Notify
    setMemoryCreating(false);
    setHasTranscripts(false);
    notifyListeners();
    return true;
  }

  // Should validate with synced frames also
  bool _shouldWaitCreateMemoryAutomatically() {
    // Openglass
    if (photos.isNotEmpty) {
      return false;
    }

    // Friend
    debugPrint("Should wait ${processingMemoryId != null}");
    return processingMemoryId != null;
  }

  bool _shouldWaitCreateMemoryAutomaticallyWithClean() {
    var shouldWait = _shouldWaitCreateMemoryAutomatically();
    if (!shouldWait) {
      return false;
    }

    _cleanNew();

    // Notify
    setMemoryCreating(false);
    setHasTranscripts(false);
    notifyListeners();

    return true;
  }

  Future<bool?> _createMemoryTimer() async {
    if (_shouldWaitCreateMemoryAutomatically()) {
      return false;
    }
    return await _createMemory();
  }

  Future<bool?> tryCreateMemoryManually() async {
    if (_shouldWaitCreateMemoryAutomatically()) {
      setMemoryCreating(true);
      return false;
    }
    return await _createMemory(forcedCreation: true);
  }

  // Warn: Split-brain in memory
  Future<bool?> forceCreateMemory() async {
    return await _createMemory(forcedCreation: true);
  }

  Future<bool?> _createMemory({bool forcedCreation = false}) async {
    debugPrint('_createMemory forcedCreation: $forcedCreation');

    if (memoryCreating) return null;

    if (segments.isEmpty && photos.isEmpty) return false;

    // TODO: should clean variables here? and keep them locally?
    setMemoryCreating(true);
    File? file;
    if (audioStorage?.frames.isNotEmpty == true) {
      try {
        var secs = !forcedCreation ? quietSecondsForMemoryCreation : 0;
        file = (await audioStorage!.createWavFile(removeLastNSeconds: secs)).item1;
        uploadFile(file);
      } catch (e) {
        print("creating and uploading file error: $e");
      } // in case was a local recording and not a BLE recording
    }

    ServerMemory? memory = await processTranscriptContent(
      //create mmeory "shell"
      segments: segments,
      startedAt: currentTranscriptStartedAt,
      finishedAt: currentTranscriptFinishedAt,
      geolocation: geolocation,
      photos: photos,
      sendMessageToChat: (v) {
        // use message provider to send message to chat
        messageProvider?.addMessage(v);
      },
      triggerIntegrations: true,
      language: SharedPreferencesUtil().recordingsLanguage,
      audioFile: file,
      processingMemoryId: processingMemoryId,
    );
    debugPrint(memory.toString());
    if (memory == null && (segments.isNotEmpty || photos.isNotEmpty)) {
      memory = ServerMemory(
        id: const Uuid().v4(),
        createdAt: DateTime.now(),
        structured: Structured('', '', emoji: '⛓️‍💥', category: 'other'),
        discarded: true,
        transcriptSegments: segments,
        geolocation: geolocation,
        photos: photos.map<MemoryPhoto>((e) => MemoryPhoto(e.item1, e.item2)).toList(),
        startedAt: currentTranscriptStartedAt,
        finishedAt: currentTranscriptFinishedAt,
        failed: true,
        source: segments.isNotEmpty ? MemorySource.friend : MemorySource.openglass,
        language: segments.isNotEmpty ? SharedPreferencesUtil().recordingsLanguage : null,
        processingMemoryId: processingMemoryId,
      );
      SharedPreferencesUtil().addFailedMemory(memory);

      // TODO: store anyways something temporal and retry once connected again.
    }

    if (memory != null) {
      // use memory provider to add memory
      MixpanelManager().memoryCreated(memory);
      _handleCalendarCreation(memory);
      memoryProvider?.addMemory(memory);
      if (memoryProvider?.memories.isEmpty ?? false) {
        memoryProvider?.getMoreMemoriesFromServer();
      }
    }

    if (memory != null && !memory.failed && file != null && segments.isNotEmpty && !memory.discarded) {
      setMemoryCreating(false);
      try {
        memoryPostProcessing(file, memory.id).then((postProcessed) {
          //tyoe ServerMemory
          if (postProcessed != null) {
            memoryProvider?.updateMemory(postProcessed);
          } else {
            memory!.postprocessing = MemoryPostProcessing(
              status: MemoryPostProcessingStatus.failed,
              model: MemoryPostProcessingModel.fal_whisperx,
            );
            memoryProvider?.updateMemory(memory);
          }
        });
      } catch (e) {
        print('Error occurred during memory post-processing: $e');
      }
    }

    _cleanNew();

    // Notify
    setMemoryCreating(false);
    setHasTranscripts(false);
    notifyListeners();
    return true;
  }

  void _cleanNew() async {
    SharedPreferencesUtil().transcriptSegments = [];
    segments = [];
    audioStorage?.clearAudioBytes();

    currentTranscriptStartedAt = null;
    currentTranscriptFinishedAt = null;
    elapsedSeconds = 0;

    streamStartedAtSecond = null;
    firstStreamReceivedAt = null;
    secondsMissedOnReconnect = null;
    photos = [];
    conversationId = const Uuid().v4();
    processingMemoryId = null;

    // Create new socket session
    // Warn: should have a better solution to keep the socket alived
    await webSocketProvider?.closeWebSocketWithoutReconnect('reset new memory session');
    await initiateWebsocket();
  }

  _handleCalendarCreation(ServerMemory memory) {
    if (!SharedPreferencesUtil().calendarEnabled) return;
    if (SharedPreferencesUtil().calendarType != 'auto') return;

    List<Event> events = memory.structured.events;
    if (events.isEmpty) return;

    List<int> indexes = events.mapIndexed((index, e) => index).toList();
    setMemoryEventsState(memory.id, indexes, indexes.map((_) => true).toList());
    for (var i = 0; i < events.length; i++) {
      events[i].created = true;
      CalendarUtil().createEvent(
        events[i].title,
        events[i].startsAt,
        events[i].duration,
        description: events[i].description,
      );
    }
  }

  Future<void> initiateWebsocket([
    BleAudioCodec? audioCodec,
    int? sampleRate,
  ]) async {
    // setWebSocketConnecting(true);
    print('initiateWebsocket in capture_provider');
    BleAudioCodec codec = audioCodec ?? SharedPreferencesUtil().deviceCodec;
    sampleRate ??= (codec == BleAudioCodec.opus ? 16000 : 8000);
    print('is ws null: ${webSocketProvider == null}');
    await webSocketProvider?.initWebSocket(
      codec: codec,
      sampleRate: sampleRate,
      includeSpeechProfile: true,
      newMemoryWatch: true, // Warn: need clarify about initiateWebsocket
      onConnectionSuccess: () {
        print('inside onConnectionSuccess');
        if (segments.isNotEmpty) {
          // means that it was a reconnection, so we need to reset
          streamStartedAtSecond = null;
          secondsMissedOnReconnect = (DateTime.now().difference(firstStreamReceivedAt!).inSeconds);
        }
        print('bottom in onConnectionSuccess');
        notifyListeners();
      },
      onConnectionFailed: (err) {
        print('inside onConnectionFailed');
        print('err: $err');
        notifyListeners();
      },
      onConnectionClosed: (int? closeCode, String? closeReason) {
        print('inside onConnectionClosed');
        print('closeCode: $closeCode');
        // connection was closed, either on resetState, or by backend, or by some other reason.
        // setState(() {});
      },
      onConnectionError: (err) {
        print('inside onConnectionError');
        print('err: $err');
        // connection was okay, but then failed.
        notifyListeners();
      },
      onMessageEventReceived: (ServerMessageEvent event) {
        if (event.type == MessageEventType.newMemoryCreating) {
          _onMemoryCreating();
          return;
        }

        if (event.type == MessageEventType.newMemoryCreated) {
          _onMemoryCreated(event);
          return;
        }

        if (event.type == MessageEventType.newMemoryCreateFailed) {
          _onMemoryCreateFailed();
          return;
        }

        if (event.type == MessageEventType.newProcessingMemoryCreated) {
          if (event.processingMemoryId == null) {
            print("New processing memory created message event is invalid");
            return;
          }
          _onProcessingMemoryCreated(event.processingMemoryId!);
          return;
        }

        if (event.type == MessageEventType.memoryPostProcessingSuccess) {
          if (event.memoryId == null) {
            print("Post proccess message event is invalid");
            return;
          }
          _onMemoryPostProcessSuccess(event.memoryId!);
          return;
        }

        if (event.type == MessageEventType.memoryPostProcessingFailed) {
          if (event.memoryId == null) {
            print("Post proccess message event is invalid");
            return;
          }
          _onMemoryPostProcessFailed(event.memoryId!);
          return;
        }
      },
      onMessageReceived: (List<TranscriptSegment> newSegments) {
        if (newSegments.isEmpty) return;
        if (segments.isEmpty) {
          debugPrint('newSegments: ${newSegments.last}');
          // TODO: small bug -> when memory A creates, and memory B starts, memory B will clean a lot more seconds than available,
          //  losing from the audio the first part of the recording. All other parts are fine.
          FlutterForegroundTask.sendDataToTask(jsonEncode({'location': true}));
          var currentSeconds = (audioStorage?.frames.length ?? 0) ~/ 100;
          var removeUpToSecond = newSegments[0].start.toInt();
          audioStorage?.removeFramesRange(fromSecond: 0, toSecond: min(max(currentSeconds - 5, 0), removeUpToSecond));
          firstStreamReceivedAt = DateTime.now();
        }
        streamStartedAtSecond ??= newSegments[0].start;

        TranscriptSegment.combineSegments(
          segments,
          newSegments,
          toRemoveSeconds: streamStartedAtSecond ?? 0,
          toAddSeconds: secondsMissedOnReconnect ?? 0,
        );
        triggerTranscriptSegmentReceivedEvents(newSegments, conversationId, sendMessageToChat: (v) {
          messageProvider?.addMessage(v);
        });
        SharedPreferencesUtil().transcriptSegments = segments;
        debugPrint('Memory creation timer restarted');
        _memoryCreationTimer?.cancel();
        _memoryCreationTimer =
            Timer(const Duration(seconds: quietSecondsForMemoryCreation), () => _createMemoryTimer());
        setHasTranscripts(true);
        currentTranscriptStartedAt ??= DateTime.now();
        currentTranscriptFinishedAt = DateTime.now();
        notifyListeners();
      },
    );
  }

  Future streamAudioToWs(String id, BleAudioCodec codec) async {
    print('streamAudioToWs in capture_provider');
    audioStorage = WavBytesUtil(codec: codec);
    if (_bleBytesStream != null) {
      _bleBytesStream?.cancel();
    }
    _bleBytesStream = await _getBleAudioBytesListener(
      id,
      onAudioBytesReceived: (List<int> value) {
        if (value.isEmpty) return;
        audioStorage!.storeFramePacket(value);
        final trimmedValue = value.sublist(3);
        // TODO: if this (0,3) is not removed, deepgram can't seem to be able to detect the audio.
        // https://developers.deepgram.com/docs/determining-your-audio-format-for-live-streaming-audio
        if (webSocketProvider?.wsConnectionState == WebsocketConnectionStatus.connected) {
          webSocketProvider?.websocketChannel?.sink.add(trimmedValue);
        }
      },
    );
    setAudioBytesConnected(true);
    notifyListeners();
  }

  Future sendStorage(String id) async {
    storageUtil = StorageBytesUtil();

    if (_storageStream != null) {
      _storageStream?.cancel();
    }
    _storageStream = await _getBleStorageBytesListener(id, onStorageBytesReceived: (List<int> value) async {
      if (value.isEmpty) return;

      storageUtil!.storeFrameStoragePacket(value);
      if (value.length == 1) {
        //result codes i guess
        debugPrint('returned $value');
        if (value[0] == 0) {
          //valid command
          DateTime storageStartTime = DateTime.now();
          dateTimeStorageString = storageStartTime.toIso8601String();
          debugPrint('good to go');
        } else if (value[0] == 3) {
          debugPrint('bad file size. finishing...');
        } else if (value[0] == 4) {
          //file size is zero.
          debugPrint('file size is zero. going to next one....');
          getFileFromDevice(storageUtil.getFileNum() + 1);
        } else if (value[0] == 100) {
          //valid end command
          debugPrint('done. sending to backend....trying to dl more');
          File storageFile = (await storageUtil.createWavFile(removeLastNSeconds: 0)).item1;
          List<ServerMemory> result = await sendStorageToBackend(storageFile, dateTimeStorageString);
          for (ServerMemory memory in result) {
            memoryProvider?.addMemory(memory);
          }
          storageUtil.clearAudioBytes();
          //clear the file to indicate completion
          clearFileFromDevice(storageUtil.getFileNum());
          getFileFromDevice(storageUtil.getFileNum() + 1);
        } else {
          //bad bit
          debugPrint('Error bit returned');
        }
      }
    });

    getFileFromDevice(storageUtil.getFileNum());

    //  notifyListeners();
  }

  Future getFileFromDevice(int fileNum) async {
    storageUtil.fileNum = fileNum;
<<<<<<< HEAD
    int command = 0;
    writeToStorage(connectedDevice!.id, storageUtil.fileNum,command);
  }

  Future clearFileFromDevice(int fileNum) async {
    storageUtil.fileNum = fileNum;
    int command = 1;
    writeToStorage(connectedDevice!.id, storageUtil.fileNum,command);
=======
    _writeToStorage(connectedDevice!.id, storageUtil.fileNum);
>>>>>>> 36d5e113
  }

  // Future saveAndSendStorageWav() async {
  // }
// Future storageHandler() async {
//     File storageFile =  (await storageUtil!.createWavFile(removeLastNSeconds:0)).item1;
//     sendStorageToBackend(storageFile, "hi");
//     writeToStorage(id,2);
// }
  void clearTranscripts() {
    segments = [];
    SharedPreferencesUtil().transcriptSegments = [];
    setHasTranscripts(false);
    notifyListeners();
  }

  Future resetForSpeechProfile() async {
    closeBleStream();
    await webSocketProvider?.closeWebSocketWithoutReconnect('reset for speech profile');
    setAudioBytesConnected(false);
    notifyListeners();
  }

  Future<void> resetState({
    bool restartBytesProcessing = true,
    bool isFromSpeechProfile = false,
    BTDeviceStruct? btDevice,
  }) async {
    if (resetStateAlreadyCalled) {
      debugPrint('resetState already called');
      return;
    }
    setResetStateAlreadyCalled(true);
    debugPrint('resetState: restartBytesProcessing=$restartBytesProcessing, isFromSpeechProfile=$isFromSpeechProfile');

    _cleanupCurrentState();
    await startOpenGlass();
    if (!isFromSpeechProfile) {
      await _handleMemoryCreation(restartBytesProcessing);
    }

    bool codecChanged = await _checkCodecChange();

    if (restartBytesProcessing || codecChanged) {
      await _manageWebSocketConnection(codecChanged, isFromSpeechProfile);
    }

    await initiateFriendAudioStreaming(isFromSpeechProfile);
    // TODO: Commenting this for now as DevKit 2 is not yet used in production
    // await initiateStorageBytesStreaming();

    setResetStateAlreadyCalled(false);
    notifyListeners();
  }

  void _cleanupCurrentState() {
    closeBleStream();
    cancelMemoryCreationTimer();
    setAudioBytesConnected(false);
  }

  Future<void> _handleMemoryCreation(bool restartBytesProcessing) async {
    if (!restartBytesProcessing && (segments.isNotEmpty || photos.isNotEmpty)) {
      if (!_shouldWaitCreateMemoryAutomaticallyWithClean()) {
        var res = await forceCreateMemory();
        notifyListeners();
        if (res != null && !res) {
          notifyError('Memory creation failed. It\' stored locally and will be retried soon.');
        } else {
          notifyInfo('Memory created successfully 🚀');
        }
      }
    }
  }

  // TODO: use connection directly
  Future<BleAudioCodec> _getAudioCodec(String deviceId) async {
    var connection = await ServiceManager.instance().device.ensureConnection(deviceId);
    if (connection == null) {
      return BleAudioCodec.pcm8;
    }
    return connection.getAudioCodec();
  }

  Future<StreamSubscription?> _getBleStorageBytesListener(
    String deviceId, {
    required void Function(List<int>) onStorageBytesReceived,
  }) async {
    var connection = await ServiceManager.instance().device.ensureConnection(deviceId);
    if (connection == null) {
      return Future.value(null);
    }
    return connection.getBleStorageBytesListener(onStorageBytesReceived: onStorageBytesReceived);
  }

  Future<StreamSubscription?> _getBleAudioBytesListener(
    String deviceId, {
    required void Function(List<int>) onAudioBytesReceived,
  }) async {
    var connection = await ServiceManager.instance().device.ensureConnection(deviceId);
    if (connection == null) {
      return Future.value(null);
    }
    return connection.getBleAudioBytesListener(onAudioBytesReceived: onAudioBytesReceived);
  }

  Future<bool> _writeToStorage(String deviceId, int numFile) async {
    var connection = await ServiceManager.instance().device.ensureConnection(deviceId);
    if (connection == null) {
      return Future.value(null);
    }
    return connection.writeToStorage(numFile);
  }

  Future<List<int>> _getStorageList(String deviceId) async {
    var connection = await ServiceManager.instance().device.ensureConnection(deviceId);
    if (connection == null) {
      return [];
    }
    return connection.getStorageList();
  }

  Future<bool> _hasPhotoStreamingCharacteristic(String deviceId) async {
    var connection = await ServiceManager.instance().device.ensureConnection(deviceId);
    if (connection == null) {
      return false;
    }
    return connection.hasPhotoStreamingCharacteristic();
  }

  Future<bool> _checkCodecChange() async {
    if (connectedDevice != null) {
      BleAudioCodec newCodec = await _getAudioCodec(connectedDevice!.id);
      if (SharedPreferencesUtil().deviceCodec != newCodec) {
        debugPrint('Device codec changed from ${SharedPreferencesUtil().deviceCodec} to $newCodec');
        SharedPreferencesUtil().deviceCodec = newCodec;
        return true;
      }
    }
    return false;
  }

  Future<void> _manageWebSocketConnection(bool codecChanged, bool isFromSpeechProfile) async {
    if (codecChanged || webSocketProvider?.wsConnectionState != WebsocketConnectionStatus.connected) {
      await webSocketProvider?.closeWebSocketWithoutReconnect('reset state $isFromSpeechProfile');
      // if (!isFromSpeechProfile) {
      await initiateWebsocket();
      // }
    }
  }

  Future<void> initiateFriendAudioStreaming(bool isFromSpeechProfile) async {
    print('connectedDevice: $connectedDevice in initiateFriendAudioStreaming');
    if (connectedDevice == null) return;

    BleAudioCodec codec = await _getAudioCodec(connectedDevice!.id);
    if (SharedPreferencesUtil().deviceCodec != codec) {
      debugPrint('Device codec changed from ${SharedPreferencesUtil().deviceCodec} to $codec');
      SharedPreferencesUtil().deviceCodec = codec;
      notifyInfo('FIM_CHANGE');
      await _manageWebSocketConnection(true, isFromSpeechProfile);
    }

    // Why is the connectedDevice null at this point?
    if (!audioBytesConnected) {
      if (connectedDevice != null) {
        await streamAudioToWs(connectedDevice!.id, codec);
      } else {
        // Is the app in foreground when this happens?
        Logger.handle(Exception('Device Not Connected'), StackTrace.current,
            message: 'Device Not Connected. Please make sure the device is turned on and nearby.');
      }
    }

    notifyListeners();
  }

  Future<void> initiateStorageBytesStreaming() async {
    debugPrint('initiateStorageBytesStreaming');
    if (connectedDevice == null) return;
    currentStorageFiles = await _getStorageList(connectedDevice!.id);
    debugPrint('Storage files: $currentStorageFiles');
    await sendStorage(connectedDevice!.id);
    notifyListeners();
  }

  Future<void> startOpenGlass() async {
    if (connectedDevice == null) return;
    isGlasses = await _hasPhotoStreamingCharacteristic(connectedDevice!.id);
    if (!isGlasses) return;
    await openGlassProcessing(connectedDevice!, (p) {}, setHasTranscripts);
    webSocketProvider?.closeWebSocketWithoutReconnect('reset state open glass');
    notifyListeners();
  }

  void closeBleStream() {
    _bleBytesStream?.cancel();
    notifyListeners();
  }

  void cancelMemoryCreationTimer() {
    _memoryCreationTimer?.cancel();
    notifyListeners();
  }

  @override
  void dispose() {
    _bleBytesStream?.cancel();
    _memoryCreationTimer?.cancel();
    super.dispose();
  }

  void updateRecordingState(RecordingState state) {
    recordingState = state;
    notifyListeners();
  }

  streamRecording() async {
    await Permission.microphone.request();

    // record
    await ServiceManager.instance().mic.start(onByteReceived: (bytes) {
      if (webSocketProvider?.wsConnectionState == WebsocketConnectionStatus.connected) {
        webSocketProvider?.websocketChannel?.sink.add(bytes);
      }
    }, onRecording: () {
      updateRecordingState(RecordingState.record);
    }, onStop: () {
      updateRecordingState(RecordingState.stop);
    }, onInitializing: () {
      updateRecordingState(RecordingState.initialising);
    });
  }

  stopStreamRecording() {
    ServiceManager.instance().mic.stop();
  }
}<|MERGE_RESOLUTION|>--- conflicted
+++ resolved
@@ -611,13 +611,11 @@
     });
 
     getFileFromDevice(storageUtil.getFileNum());
-
     //  notifyListeners();
   }
 
   Future getFileFromDevice(int fileNum) async {
     storageUtil.fileNum = fileNum;
-<<<<<<< HEAD
     int command = 0;
     writeToStorage(connectedDevice!.id, storageUtil.fileNum,command);
   }
@@ -626,18 +624,7 @@
     storageUtil.fileNum = fileNum;
     int command = 1;
     writeToStorage(connectedDevice!.id, storageUtil.fileNum,command);
-=======
-    _writeToStorage(connectedDevice!.id, storageUtil.fileNum);
->>>>>>> 36d5e113
-  }
-
-  // Future saveAndSendStorageWav() async {
-  // }
-// Future storageHandler() async {
-//     File storageFile =  (await storageUtil!.createWavFile(removeLastNSeconds:0)).item1;
-//     sendStorageToBackend(storageFile, "hi");
-//     writeToStorage(id,2);
-// }
+  }
   void clearTranscripts() {
     segments = [];
     SharedPreferencesUtil().transcriptSegments = [];
